.\" $OpenBSD$
.\"
.\" Copyright (c) 2007 Nicholas Marriott <nicholas.marriott@gmail.com>
.\"
.\" Permission to use, copy, modify, and distribute this software for any
.\" purpose with or without fee is hereby granted, provided that the above
.\" copyright notice and this permission notice appear in all copies.
.\"
.\" THE SOFTWARE IS PROVIDED "AS IS" AND THE AUTHOR DISCLAIMS ALL WARRANTIES
.\" WITH REGARD TO THIS SOFTWARE INCLUDING ALL IMPLIED WARRANTIES OF
.\" MERCHANTABILITY AND FITNESS. IN NO EVENT SHALL THE AUTHOR BE LIABLE FOR
.\" ANY SPECIAL, DIRECT, INDIRECT, OR CONSEQUENTIAL DAMAGES OR ANY DAMAGES
.\" WHATSOEVER RESULTING FROM LOSS OF MIND, USE, DATA OR PROFITS, WHETHER
.\" IN AN ACTION OF CONTRACT, NEGLIGENCE OR OTHER TORTIOUS ACTION, ARISING
.\" OUT OF OR IN CONNECTION WITH THE USE OR PERFORMANCE OF THIS SOFTWARE.
.\"
.Dd $Mdocdate$
.Dt TMUX 1
.Os
.Sh NAME
.Nm tmux
.Nd terminal multiplexer
.Sh SYNOPSIS
.Nm tmux
.Bk -words
.Op Fl 2CDluvV
.Op Fl c Ar shell-command
.Op Fl f Ar file
.Op Fl L Ar socket-name
.Op Fl S Ar socket-path
.Op Fl T Ar features
.Op Ar command Op Ar flags
.Ek
.Sh DESCRIPTION
.Nm
is a terminal multiplexer:
it enables a number of terminals to be created, accessed, and
controlled from a single screen.
.Nm
may be detached from a screen
and continue running in the background,
then later reattached.
.Pp
When
.Nm
is started it creates a new
.Em session
with a single
.Em window
and displays it on screen.
A status line at the bottom of the screen
shows information on the current session
and is used to enter interactive commands.
.Pp
A session is a single collection of
.Em pseudo terminals
under the management of
.Nm .
Each session has one or more
windows linked to it.
A window occupies the entire screen
and may be split into rectangular panes,
each of which is a separate pseudo terminal
(the
.Xr pty 4
manual page documents the technical details of pseudo terminals).
Any number of
.Nm
instances may connect to the same session,
and any number of windows may be present in the same session.
Once all sessions are killed,
.Nm
exits.
.Pp
Each session is persistent and will survive accidental disconnection
(such as
.Xr ssh 1
connection timeout) or intentional detaching (with the
.Ql C-b d
key strokes).
.Nm
may be reattached using:
.Pp
.Dl $ tmux attach
.Pp
In
.Nm ,
a session is displayed on screen by a
.Em client
and all sessions are managed by a single
.Em server .
The server and each client are separate processes which communicate through a
socket in
.Pa /tmp .
.Pp
The options are as follows:
.Bl -tag -width "XXXXXXXXXXXX"
.It Fl 2
Force
.Nm
to assume the terminal supports 256 colours.
This is equivalent to
.Fl T Ar 256 .
.It Fl C
Start in control mode (see the
.Sx CONTROL MODE
section).
Given twice
.Xo ( Fl CC ) Xc
disables echo.
.It Fl c Ar shell-command
Execute
.Ar shell-command
using the default shell.
If necessary, the
.Nm
server will be started to retrieve the
.Ic default-shell
option.
This option is for compatibility with
.Xr sh 1
when
.Nm
is used as a login shell.
.It Fl D
Do not start the
.Nm
server as a daemon.
This also turns the
.Ic exit-empty
option off.
With
.Fl D ,
.Ar command
may not be specified.
.It Fl f Ar file
Specify an alternative configuration file.
By default,
.Nm
loads the system configuration file from
.Pa @SYSCONFDIR@/tmux.conf ,
if present, then looks for a user configuration file at
.Pa ~/.tmux.conf .
.Pp
The configuration file is a set of
.Nm
commands which are executed in sequence when the server is first started.
.Nm
loads configuration files once when the server process has started.
The
.Ic source-file
command may be used to load a file later.
.Pp
.Nm
shows any error messages from commands in configuration files in the first
session created, and continues to process the rest of the configuration file.
.It Fl L Ar socket-name
.Nm
stores the server socket in a directory under
.Ev TMUX_TMPDIR
or
.Pa /tmp
if it is unset.
The default socket is named
.Em default .
This option allows a different socket name to be specified, allowing several
independent
.Nm
servers to be run.
Unlike
.Fl S
a full path is not necessary: the sockets are all created in a directory
.Pa tmux-UID
under the directory given by
.Ev TMUX_TMPDIR
or in
.Pa /tmp .
The
.Pa tmux-UID
directory is created by
.Nm
and must not be world readable, writable or executable.
.Pp
If the socket is accidentally removed, the
.Dv SIGUSR1
signal may be sent to the
.Nm
server process to recreate it (note that this will fail if any parent
directories are missing).
.It Fl l
Behave as a login shell.
This flag currently has no effect and is for compatibility with other shells
when using tmux as a login shell.
.It Fl N
Do not start the server even if the command would normally do so (for example
.Ic new-session
or
.Ic start-server ) .
.It Fl S Ar socket-path
Specify a full alternative path to the server socket.
If
.Fl S
is specified, the default socket directory is not used and any
.Fl L
flag is ignored.
.It Fl u
Write UTF-8 output to the terminal even if the first environment
variable of
.Ev LC_ALL ,
.Ev LC_CTYPE ,
or
.Ev LANG
that is set does not contain
.Qq UTF-8
or
.Qq UTF8 .
This is equivalent to
.Fl T Ar UTF-8 .
.It Fl T Ar features
Set terminal features for the client.
This is a comma-separated list of features.
See the
.Ic terminal-features
option.
.It Fl v
Request verbose logging.
Log messages will be saved into
.Pa tmux-client-PID.log
and
.Pa tmux-server-PID.log
files in the current directory, where
.Em PID
is the PID of the server or client process.
If
.Fl v
is specified twice, an additional
.Pa tmux-out-PID.log
file is generated with a copy of everything
.Nm
writes to the terminal.
.Pp
The
.Dv SIGUSR2
signal may be sent to the
.Nm
server process to toggle logging between on (as if
.Fl v
was given) and off.
.It Fl V
Report the
.Nm
version.
.It Ar command Op Ar flags
This specifies one of a set of commands used to control
.Nm ,
as described in the following sections.
If no commands are specified, the
.Ic new-session
command is assumed.
.El
.Sh DEFAULT KEY BINDINGS
.Nm
may be controlled from an attached client by using a key combination of a
prefix key,
.Ql C-b
(Ctrl-b) by default, followed by a command key.
.Pp
The default command key bindings are:
.Pp
.Bl -tag -width "XXXXXXXXXX" -offset indent -compact
.It C-b
Send the prefix key (C-b) through to the application.
.It C-o
Rotate the panes in the current window forwards.
.It C-z
Suspend the
.Nm
client.
.It !
Break the current pane out of the window.
.It \&"
.\" "
Split the current pane into two, top and bottom.
.It #
List all paste buffers.
.It $
Rename the current session.
.It %
Split the current pane into two, left and right.
.It &
Kill the current window.
.It '
Prompt for a window index to select.
.It \&(
Switch the attached client to the previous session.
.It \&)
Switch the attached client to the next session.
.It ,
Rename the current window.
.It -
Delete the most recently copied buffer of text.
.It .
Prompt for an index to move the current window.
.It 0 to 9
Select windows 0 to 9.
.It :
Enter the
.Nm
command prompt.
.It ;
Move to the previously active pane.
.It =
Choose which buffer to paste interactively from a list.
.It \&?
List all key bindings.
.It D
Choose a client to detach.
.It L
Switch the attached client back to the last session.
.It \&[
Enter copy mode to copy text or view the history.
.It \&]
Paste the most recently copied buffer of text.
.It c
Create a new window.
.It d
Detach the current client.
.It f
Prompt to search for text in open windows.
.It i
Display some information about the current window.
.It l
Move to the previously selected window.
.It m
Mark the current pane (see
.Ic select-pane
.Fl m ) .
.It M
Clear the marked pane.
.It n
Change to the next window.
.It o
Select the next pane in the current window.
.It p
Change to the previous window.
.It q
Briefly display pane indexes.
.It r
Force redraw of the attached client.
.It s
Select a new session for the attached client interactively.
.It t
Show the time.
.It w
Choose the current window interactively.
.It x
Kill the current pane.
.It z
Toggle zoom state of the current pane.
.It {
Swap the current pane with the previous pane.
.It }
Swap the current pane with the next pane.
.It ~
Show previous messages from
.Nm ,
if any.
.It Page Up
Enter copy mode and scroll one page up.
.It Up, Down
.It Left, Right
Change to the pane above, below, to the left, or to the right of the current
pane.
.It M-1 to M-5
Arrange panes in one of the five preset layouts: even-horizontal,
even-vertical, main-horizontal, main-vertical, or tiled.
.It Space
Arrange the current window in the next preset layout.
.It M-n
Move to the next window with a bell or activity marker.
.It M-o
Rotate the panes in the current window backwards.
.It M-p
Move to the previous window with a bell or activity marker.
.It C-Up, C-Down
.It C-Left, C-Right
Resize the current pane in steps of one cell.
.It M-Up, M-Down
.It M-Left, M-Right
Resize the current pane in steps of five cells.
.El
.Pp
Key bindings may be changed with the
.Ic bind-key
and
.Ic unbind-key
commands.
.Sh COMMAND PARSING AND EXECUTION
.Nm
supports a large number of commands which can be used to control its
behaviour.
Each command is named and can accept zero or more flags and arguments.
They may be bound to a key with the
.Ic bind-key
command or run from the shell prompt, a shell script, a configuration file or
the command prompt.
For example, the same
.Ic set-option
command run from the shell prompt, from
.Pa ~/.tmux.conf
and bound to a key may look like:
.Bd -literal -offset indent
$ tmux set-option -g status-style bg=cyan

set-option -g status-style bg=cyan

bind-key C set-option -g status-style bg=cyan
.Ed
.Pp
Here, the command name is
.Ql set-option ,
.Ql Fl g
is a flag and
.Ql status-style
and
.Ql bg=cyan
are arguments.
.Pp
.Nm
distinguishes between command parsing and execution.
In order to execute a command,
.Nm
needs it to be split up into its name and arguments.
This is command parsing.
If a command is run from the shell, the shell parses it; from inside
.Nm
or from a configuration file,
.Nm
does.
Examples of when
.Nm
parses commands are:
.Bl -dash -offset indent
.It
in a configuration file;
.It
typed at the command prompt (see
.Ic command-prompt ) ;
.It
given to
.Ic bind-key ;
.It
passed as arguments to
.Ic if-shell
or
.Ic confirm-before .
.El
.Pp
To execute commands, each client has a
.Ql command queue .
A global command queue not attached to any client is used on startup
for configuration files like
.Pa ~/.tmux.conf .
Parsed commands added to the queue are executed in order.
Some commands, like
.Ic if-shell
and
.Ic confirm-before ,
parse their argument to create a new command which is inserted immediately
after themselves.
This means that arguments can be parsed twice or more - once when the parent command (such as
.Ic if-shell )
is parsed and again when it parses and executes its command.
Commands like
.Ic if-shell ,
.Ic run-shell
and
.Ic display-panes
stop execution of subsequent commands on the queue until something happens -
.Ic if-shell
and
.Ic run-shell
until a shell command finishes and
.Ic display-panes
until a key is pressed.
For example, the following commands:
.Bd -literal -offset indent
new-session; new-window
if-shell "true" "split-window"
kill-session
.Ed
.Pp
Will execute
.Ic new-session ,
.Ic new-window ,
.Ic if-shell ,
the shell command
.Xr true 1 ,
.Ic split-window
and
.Ic kill-session
in that order.
.Pp
The
.Sx COMMANDS
section lists the
.Nm
commands and their arguments.
.Sh PARSING SYNTAX
This section describes the syntax of commands parsed by
.Nm ,
for example in a configuration file or at the command prompt.
Note that when commands are entered into the shell, they are parsed by the shell
- see for example
.Xr ksh 1
or
.Xr csh 1 .
.Pp
Each command is terminated by a newline or a semicolon (;).
Commands separated by semicolons together form a
.Ql command sequence
- if a command in the sequence encounters an error, no subsequent commands are
executed.
.Pp
It is recommended that a semicolon used as a command separator should be
written as an individual token, for example from
.Xr sh 1 :
.Bd -literal -offset indent
$ tmux neww \\; splitw
.Ed
.Pp
Or:
.Bd -literal -offset indent
$ tmux neww ';' splitw
.Ed
.Pp
Or from the tmux command prompt:
.Bd -literal -offset indent
neww ; splitw
.Ed
.Pp
However, a trailing semicolon is also interpreted as a command separator,
for example in these
.Xr sh 1
commands:
.Bd -literal -offset indent
$ tmux neww\e\e; splitw
.Ed
.Pp
Or:
.Bd -literal -offset indent
$ tmux 'neww;' splitw
.Ed
.Pp
As in these examples, when running tmux from the shell extra care must be taken
to properly quote semicolons:
.Bl -enum -offset Ds
.It
Semicolons that should be interpreted as a command separator
should be escaped according to the shell conventions.
For
.Xr sh 1
this typically means quoted (such as
.Ql neww ';' splitw )
or escaped (such as
.Ql neww \e\e\e\e; splitw ) .
.It
Individual semicolons or trailing semicolons that should be interpreted as
arguments should be escaped twice: once according to the shell conventions and
a second time for
.Nm ;
for example:
.Bd -literal -offset indent
$ tmux neww 'foo\e\e;' bar
$ tmux neww foo\e\e\e\e; bar
.Ed
.It
Semicolons that are not individual tokens or trailing another token should only
be escaped once according to shell conventions; for example:
.Bd -literal -offset indent
$ tmux neww 'foo-;-bar'
$ tmux neww foo-\e\e;-bar
.Ed
.El
.Pp
Comments are marked by the unquoted # character - any remaining text after a
comment is ignored until the end of the line.
.Pp
If the last character of a line is \e, the line is joined with the following
line (the \e and the newline are completely removed).
This is called line continuation and applies both inside and outside quoted
strings and in comments, but not inside braces.
.Pp
Command arguments may be specified as strings surrounded by single (') quotes,
double quotes (") or braces ({}).
.\" "
This is required when the argument contains any special character.
Single and double quoted strings cannot span multiple lines except with line
continuation.
Braces can span multiple lines.
.Pp
Outside of quotes and inside double quotes, these replacements are performed:
.Bl -dash -offset indent
.It
Environment variables preceded by $ are replaced with their value from the
global environment (see the
.Sx GLOBAL AND SESSION ENVIRONMENT
section).
.It
A leading ~ or ~user is expanded to the home directory of the current or
specified user.
.It
\euXXXX or \euXXXXXXXX is replaced by the Unicode codepoint corresponding to
the given four or eight digit hexadecimal number.
.It
When preceded (escaped) by a \e, the following characters are replaced: \ee by
the escape character; \er by a carriage return; \en by a newline; and \et by a
tab.
.It
\eooo is replaced by a character of the octal value ooo.
Three octal digits are required, for example \e001.
The largest valid character is \e377.
.It
Any other characters preceded by \e are replaced by themselves (that is, the \e
is removed) and are not treated as having any special meaning - so for example
\e; will not mark a command sequence and \e$ will not expand an environment
variable.
.El
.Pp
Braces are parsed as a configuration file (so conditions such as
.Ql %if
are processed) and then converted into a string.
They are designed to avoid the need for additional escaping when passing a
group of
.Nm
commands as an argument (for example to
.Ic if-shell ) .
These two examples produce an identical command - note that no escaping is
needed when using {}:
.Bd -literal -offset indent
if-shell true {
    display -p 'brace-dollar-foo: }$foo'
}

if-shell true "display -p 'brace-dollar-foo: }\e$foo'"
.Ed
.Pp
Braces may be enclosed inside braces, for example:
.Bd -literal -offset indent
bind x if-shell "true" {
    if-shell "true" {
        display "true!"
    }
}
.Ed
.Pp
Environment variables may be set by using the syntax
.Ql name=value ,
for example
.Ql HOME=/home/user .
Variables set during parsing are added to the global environment.
A hidden variable may be set with
.Ql %hidden ,
for example:
.Bd -literal -offset indent
%hidden MYVAR=42
.Ed
.Pp
Hidden variables are not passed to the environment of processes created
by tmux.
See the
.Sx GLOBAL AND SESSION ENVIRONMENT
section.
.Pp
Commands may be parsed conditionally by surrounding them with
.Ql %if ,
.Ql %elif ,
.Ql %else
and
.Ql %endif .
The argument to
.Ql %if
and
.Ql %elif
is expanded as a format (see
.Sx FORMATS )
and if it evaluates to false (zero or empty), subsequent text is ignored until
the closing
.Ql %elif ,
.Ql %else
or
.Ql %endif .
For example:
.Bd -literal -offset indent
%if "#{==:#{host},myhost}"
set -g status-style bg=red
%elif "#{==:#{host},myotherhost}"
set -g status-style bg=green
%else
set -g status-style bg=blue
%endif
.Ed
.Pp
Will change the status line to red if running on
.Ql myhost ,
green if running on
.Ql myotherhost ,
or blue if running on another host.
Conditionals may be given on one line, for example:
.Bd -literal -offset indent
%if #{==:#{host},myhost} set -g status-style bg=red %endif
.Ed
.Sh COMMANDS
This section describes the commands supported by
.Nm .
Most commands accept the optional
.Fl t
(and sometimes
.Fl s )
argument with one of
.Ar target-client ,
.Ar target-session ,
.Ar target-window ,
or
.Ar target-pane .
These specify the client, session, window or pane which a command should affect.
.Pp
.Ar target-client
should be the name of the client,
typically the
.Xr pty 4
file to which the client is connected, for example either of
.Pa /dev/ttyp1
or
.Pa ttyp1
for the client attached to
.Pa /dev/ttyp1 .
If no client is specified,
.Nm
attempts to work out the client currently in use; if that fails, an error is
reported.
Clients may be listed with the
.Ic list-clients
command.
.Pp
.Ar target-session
is tried as, in order:
.Bl -enum -offset Ds
.It
A session ID prefixed with a $.
.It
An exact name of a session (as listed by the
.Ic list-sessions
command).
.It
The start of a session name, for example
.Ql mysess
would match a session named
.Ql mysession .
.It
An
.Xr fnmatch 3
pattern which is matched against the session name.
.El
.Pp
If the session name is prefixed with an
.Ql = ,
only an exact match is accepted (so
.Ql =mysess
will only match exactly
.Ql mysess ,
not
.Ql mysession ) .
.Pp
If a single session is found, it is used as the target session; multiple matches
produce an error.
If a session is omitted, the current session is used if available; if no
current session is available, the most recently used is chosen.
.Pp
.Ar target-window
(or
.Ar src-window
or
.Ar dst-window )
specifies a window in the form
.Em session Ns \&: Ns Em window .
.Em session
follows the same rules as for
.Ar target-session ,
and
.Em window
is looked for in order as:
.Bl -enum -offset Ds
.It
A special token, listed below.
.It
A window index, for example
.Ql mysession:1
is window 1 in session
.Ql mysession .
.It
A window ID, such as @1.
.It
An exact window name, such as
.Ql mysession:mywindow .
.It
The start of a window name, such as
.Ql mysession:mywin .
.It
As an
.Xr fnmatch 3
pattern matched against the window name.
.El
.Pp
Like sessions, a
.Ql =
prefix will do an exact match only.
An empty window name specifies the next unused index if appropriate (for
example the
.Ic new-window
and
.Ic link-window
commands)
otherwise the current window in
.Em session
is chosen.
.Pp
The following special tokens are available to indicate particular windows.
Each has a single-character alternative form.
.Bl -column "XXXXXXXXXX" "X"
.It Sy "Token" Ta Sy "" Ta Sy "Meaning"
.It Li "{start}" Ta "^" Ta "The lowest-numbered window"
.It Li "{end}" Ta "$" Ta "The highest-numbered window"
.It Li "{last}" Ta "!" Ta "The last (previously current) window"
.It Li "{next}" Ta "+" Ta "The next window by number"
.It Li "{previous}" Ta "-" Ta "The previous window by number"
.El
.Pp
.Ar target-pane
(or
.Ar src-pane
or
.Ar dst-pane )
may be a pane ID or takes a similar form to
.Ar target-window
but with the optional addition of a period followed by a pane index or pane ID,
for example:
.Ql mysession:mywindow.1 .
If the pane index is omitted, the currently active pane in the specified
window is used.
The following special tokens are available for the pane index:
.Bl -column "XXXXXXXXXXXXXX" "X"
.It Sy "Token" Ta Sy "" Ta Sy "Meaning"
.It Li "{last}" Ta "!" Ta "The last (previously active) pane"
.It Li "{next}" Ta "+" Ta "The next pane by number"
.It Li "{previous}" Ta "-" Ta "The previous pane by number"
.It Li "{top}" Ta "" Ta "The top pane"
.It Li "{bottom}" Ta "" Ta "The bottom pane"
.It Li "{left}" Ta "" Ta "The leftmost pane"
.It Li "{right}" Ta "" Ta "The rightmost pane"
.It Li "{top-left}" Ta "" Ta "The top-left pane"
.It Li "{top-right}" Ta "" Ta "The top-right pane"
.It Li "{bottom-left}" Ta "" Ta "The bottom-left pane"
.It Li "{bottom-right}" Ta "" Ta "The bottom-right pane"
.It Li "{up-of}" Ta "" Ta "The pane above the active pane"
.It Li "{down-of}" Ta "" Ta "The pane below the active pane"
.It Li "{left-of}" Ta "" Ta "The pane to the left of the active pane"
.It Li "{right-of}" Ta "" Ta "The pane to the right of the active pane"
.El
.Pp
The tokens
.Ql +
and
.Ql -
may be followed by an offset, for example:
.Bd -literal -offset indent
select-window -t:+2
.Ed
.Pp
In addition,
.Em target-session ,
.Em target-window
or
.Em target-pane
may consist entirely of the token
.Ql {mouse}
(alternative form
.Ql = )
to specify the session, window or pane where the most recent mouse event occurred
(see the
.Sx MOUSE SUPPORT
section)
or
.Ql {marked}
(alternative form
.Ql ~ )
to specify the marked pane (see
.Ic select-pane
.Fl m ) .
.Pp
Sessions, window and panes are each numbered with a unique ID; session IDs are
prefixed with a
.Ql $ ,
windows with a
.Ql @ ,
and panes with a
.Ql % .
These are unique and are unchanged for the life of the session, window or pane
in the
.Nm
server.
The pane ID is passed to the child process of the pane in the
.Ev TMUX_PANE
environment variable.
IDs may be displayed using the
.Ql session_id ,
.Ql window_id ,
or
.Ql pane_id
formats (see the
.Sx FORMATS
section) and the
.Ic display-message ,
.Ic list-sessions ,
.Ic list-windows
or
.Ic list-panes
commands.
.Pp
.Ar shell-command
arguments are
.Xr sh 1
commands.
This may be a single argument passed to the shell, for example:
.Bd -literal -offset indent
new-window 'vi ~/.tmux.conf'
.Ed
.Pp
Will run:
.Bd -literal -offset indent
/bin/sh -c 'vi ~/.tmux.conf'
.Ed
.Pp
Additionally, the
.Ic new-window ,
.Ic new-session ,
.Ic split-window ,
.Ic respawn-window
and
.Ic respawn-pane
commands allow
.Ar shell-command
to be given as multiple arguments and executed directly (without
.Ql sh -c ) .
This can avoid issues with shell quoting.
For example:
.Bd -literal -offset indent
$ tmux new-window vi ~/.tmux.conf
.Ed
.Pp
Will run
.Xr vi 1
directly without invoking the shell.
.Pp
.Ar command
.Op Ar arguments
refers to a
.Nm
command, either passed with the command and arguments separately, for example:
.Bd -literal -offset indent
bind-key F1 set-option status off
.Ed
.Pp
Or passed as a single string argument in
.Pa .tmux.conf ,
for example:
.Bd -literal -offset indent
bind-key F1 { set-option status off }
.Ed
.Pp
Example
.Nm
commands include:
.Bd -literal -offset indent
refresh-client -t/dev/ttyp2

rename-session -tfirst newname

set-option -wt:0 monitor-activity on

new-window ; split-window -d

bind-key R source-file ~/.tmux.conf \e; \e
	display-message "source-file done"
.Ed
.Pp
Or from
.Xr sh 1 :
.Bd -literal -offset indent
$ tmux kill-window -t :1

$ tmux new-window \e; split-window -d

$ tmux new-session -d 'vi ~/.tmux.conf' \e; split-window -d \e; attach
.Ed
.Sh CLIENTS AND SESSIONS
The
.Nm
server manages clients, sessions, windows and panes.
Clients are attached to sessions to interact with them, either
when they are created with the
.Ic new-session
command, or later with the
.Ic attach-session
command.
Each session has one or more windows
.Em linked
into it.
Windows may be linked to multiple sessions and are made up of one or
more panes,
each of which contains a pseudo terminal.
Commands for creating, linking and otherwise manipulating windows
are covered
in the
.Sx WINDOWS AND PANES
section.
.Pp
The following commands are available to manage clients and sessions:
.Bl -tag -width Ds
.Tg attach
.It Xo Ic attach-session
.Op Fl dErx
.Op Fl c Ar working-directory
.Op Fl f Ar flags
.Op Fl t Ar target-session
.Xc
.D1 Pq alias: Ic attach
If run from outside
.Nm ,
create a new client in the current terminal and attach it to
.Ar target-session .
If used from inside, switch the current client.
If
.Fl d
is specified, any other clients attached to the session are detached.
If
.Fl x
is given, send
.Dv SIGHUP
to the parent process of the client as well as
detaching the client, typically causing it to exit.
.Fl f
sets a comma-separated list of client flags.
The flags are:
.Bl -tag -width Ds
.It active-pane
the client has an independent active pane
.It ignore-size
the client does not affect the size of other clients
.It no-output
the client does not receive pane output in control mode
.It pause-after=seconds
output is paused once the pane is
.Ar seconds
behind in control mode
.It read-only
the client is read-only
.It wait-exit
wait for an empty line input before exiting in control mode
.El
.Pp
A leading
.Ql \&!
turns a flag off if the client is already attached.
.Fl r
is an alias for
.Fl f
.Ar read-only,ignore-size .
When a client is read-only, only keys bound to the
.Ic detach-client
or
.Ic switch-client
commands have any effect.
A client with the
.Ar active-pane
flag allows the active pane to be selected independently of the window's active
pane used by clients without the flag.
This only affects the cursor position and commands issued from the client;
other features such as hooks and styles continue to use the window's active
pane.
.Pp
If no server is started,
.Ic attach-session
will attempt to start it; this will fail unless sessions are created in the
configuration file.
.Pp
The
.Ar target-session
rules for
.Ic attach-session
are slightly adjusted: if
.Nm
needs to select the most recently used session, it will prefer the most
recently used
.Em unattached
session.
.Pp
.Fl c
will set the session working directory (used for new windows) to
.Ar working-directory .
.Pp
If
.Fl E
is used, the
.Ic update-environment
option will not be applied.
.Tg detach
.It Xo Ic detach-client
.Op Fl aP
.Op Fl E Ar shell-command
.Op Fl s Ar target-session
.Op Fl t Ar target-client
.Xc
.D1 Pq alias: Ic detach
Detach the current client if bound to a key, the client specified with
.Fl t ,
or all clients currently attached to the session specified by
.Fl s .
The
.Fl a
option kills all but the client given with
.Fl t .
If
.Fl P
is given, send
.Dv SIGHUP
to the parent process of the client, typically causing it
to exit.
With
.Fl E ,
run
.Ar shell-command
to replace the client.
.Tg has
.It Ic has-session Op Fl t Ar target-session
.D1 Pq alias: Ic has
Report an error and exit with 1 if the specified session does not exist.
If it does exist, exit with 0.
.It Ic kill-server
Kill the
.Nm
server and clients and destroy all sessions.
.It Xo Ic kill-session
.Op Fl aC
.Op Fl t Ar target-session
.Xc
Destroy the given session, closing any windows linked to it and no other
sessions, and detaching all clients attached to it.
If
.Fl a
is given, all sessions but the specified one is killed.
The
.Fl C
flag clears alerts (bell, activity, or silence) in all windows linked to the
session.
.Tg lsc
.It Xo Ic list-clients
.Op Fl F Ar format
.Op Fl t Ar target-session
.Xc
.D1 Pq alias: Ic lsc
List all clients attached to the server.
For the meaning of the
.Fl F
flag, see the
.Sx FORMATS
section.
If
.Ar target-session
is specified, list only clients connected to that session.
.Tg lscm
.It Xo Ic list-commands
.Op Fl F Ar format
.Op Ar command
.Xc
.D1 Pq alias: Ic lscm
List the syntax of
.Ar command
or - if omitted - of all commands supported by
.Nm .
.Tg ls
.It Xo Ic list-sessions
.Op Fl F Ar format
.Op Fl f Ar filter
.Xc
.D1 Pq alias: Ic ls
List all sessions managed by the server.
.Fl F
specifies the format of each line and
.Fl f
a filter.
Only sessions for which the filter is true are shown.
See the
.Sx FORMATS
section.
.Tg lockc
.It Ic lock-client Op Fl t Ar target-client
.D1 Pq alias: Ic lockc
Lock
.Ar target-client ,
see the
.Ic lock-server
command.
.Tg locks
.It Ic lock-session Op Fl t Ar target-session
.D1 Pq alias: Ic locks
Lock all clients attached to
.Ar target-session .
.Tg new
.It Xo Ic new-session
.Op Fl AdDEPX
.Op Fl c Ar start-directory
.Op Fl e Ar environment
.Op Fl f Ar flags
.Op Fl F Ar format
.Op Fl n Ar window-name
.Op Fl s Ar session-name
.Op Fl t Ar group-name
.Op Fl x Ar width
.Op Fl y Ar height
.Op Ar shell-command
.Xc
.D1 Pq alias: Ic new
Create a new session with name
.Ar session-name .
.Pp
The new session is attached to the current terminal unless
.Fl d
is given.
.Ar window-name
and
.Ar shell-command
are the name of and shell command to execute in the initial window.
With
.Fl d ,
the initial size comes from the global
.Ic default-size
option;
.Fl x
and
.Fl y
can be used to specify a different size.
.Ql -
uses the size of the current client if any.
If
.Fl x
or
.Fl y
is given, the
.Ic default-size
option is set for the session.
.Fl f
sets a comma-separated list of client flags (see
.Ic attach-session ) .
.Pp
If run from a terminal, any
.Xr termios 4
special characters are saved and used for new windows in the new session.
.Pp
The
.Fl A
flag makes
.Ic new-session
behave like
.Ic attach-session
if
.Ar session-name
already exists; in this case,
.Fl D
behaves like
.Fl d
to
.Ic attach-session ,
and
.Fl X
behaves like
.Fl x
to
.Ic attach-session .
.Pp
If
.Fl t
is given, it specifies a
.Ic session group .
Sessions in the same group share the same set of windows - new windows are
linked to all sessions in the group and any windows closed removed from all
sessions.
The current and previous window and any session options remain independent and
any session in a group may be killed without affecting the others.
The
.Ar group-name
argument may be:
.Bl -enum -width Ds
.It
the name of an existing group, in which case the new session is added to that
group;
.It
the name of an existing session - the new session is added to the same group
as that session, creating a new group if necessary;
.It
the name for a new group containing only the new session.
.El
.Pp
.Fl n
and
.Ar shell-command
are invalid if
.Fl t
is used.
.Pp
The
.Fl P
option prints information about the new session after it has been created.
By default, it uses the format
.Ql #{session_name}:\&
but a different format may be specified with
.Fl F .
.Pp
If
.Fl E
is used, the
.Ic update-environment
option will not be applied.
.Fl e
takes the form
.Ql VARIABLE=value
and sets an environment variable for the newly created session; it may be
specified multiple times.
.Tg refresh
.It Xo Ic refresh-client
.Op Fl cDlLRSU
.Op Fl A Ar pane:state
.Op Fl B Ar name:what:format
.Op Fl C Ar size
.Op Fl f Ar flags
.Op Fl t Ar target-client
.Op Ar adjustment
.Xc
.D1 Pq alias: Ic refresh
Refresh the current client if bound to a key, or a single client if one is given
with
.Fl t .
If
.Fl S
is specified, only update the client's status line.
.Pp
The
.Fl U ,
.Fl D ,
.Fl L
.Fl R ,
and
.Fl c
flags allow the visible portion of a window which is larger than the client
to be changed.
.Fl U
moves the visible part up by
.Ar adjustment
rows and
.Fl D
down,
.Fl L
left by
.Ar adjustment
columns and
.Fl R
right.
.Fl c
returns to tracking the cursor automatically.
If
.Ar adjustment
is omitted, 1 is used.
Note that the visible position is a property of the client not of the
window, changing the current window in the attached session will reset
it.
.Pp
.Fl C
sets the width and height of a control mode client or of a window for a
control mode client,
.Ar size
must be one of
.Ql widthxheight
or
.Ql window ID:widthxheight ,
for example
.Ql 80x24
or
.Ql @0:80x24 .
.Fl A
allows a control mode client to trigger actions on a pane.
The argument is a pane ID (with leading
.Ql % ) ,
a colon, then one of
.Ql on ,
.Ql off ,
.Ql continue
or
.Ql pause .
If
.Ql off ,
.Nm
will not send output from the pane to the client and if all clients have turned
the pane off, will stop reading from the pane.
If
.Ql continue ,
.Nm
will return to sending output to the pane if it was paused (manually or with the
.Ar pause-after
flag).
If
.Ql pause ,
.Nm
will pause the pane.
.Fl A
may be given multiple times for different panes.
.Pp
.Fl B
sets a subscription to a format for a control mode client.
The argument is split into three items by colons:
.Ar name
is a name for the subscription;
.Ar what
is a type of item to subscribe to;
.Ar format
is the format.
After a subscription is added, changes to the format are reported with the
.Ic %subscription-changed
notification, at most once a second.
If only the name is given, the subscription is removed.
.Ar what
may be empty to check the format only for the attached session, or one of:
a pane ID such as
.Ql %0 ;
.Ql %*
for all panes in the attached session;
a window ID such as
.Ql @0 ;
or
.Ql @*
for all windows in the attached session.
.Pp
.Fl f
sets a comma-separated list of client flags, see
.Ic attach-session .
.Pp
.Fl l
requests the clipboard from the client using the
.Xr xterm 1
escape sequence and stores it in a new paste buffer.
.Pp
.Fl L ,
.Fl R ,
.Fl U
and
.Fl D
move the visible portion of the window left, right, up or down
by
.Ar adjustment ,
if the window is larger than the client.
.Fl c
resets so that the position follows the cursor.
See the
.Ic window-size
option.
.Tg rename
.It Xo Ic rename-session
.Op Fl t Ar target-session
.Ar new-name
.Xc
.D1 Pq alias: Ic rename
Rename the session to
.Ar new-name .
.Tg showmsgs
.It Xo Ic show-messages
.Op Fl JT
.Op Fl t Ar target-client
.Xc
.D1 Pq alias: Ic showmsgs
Show server messages or information.
Messages are stored, up to a maximum of the limit set by the
.Ar message-limit
server option.
.Fl J
and
.Fl T
show debugging information about jobs and terminals.
.Tg source
.It Xo Ic source-file
.Op Fl Fnqv
.Ar path
.Ar ...
.Xc
.D1 Pq alias: Ic source
Execute commands from one or more files specified by
.Ar path
(which may be
.Xr glob 7
patterns).
If
.Fl F
is present, then
.Ar path
is expanded as a format.
If
.Fl q
is given, no error will be returned if
.Ar path
does not exist.
With
.Fl n ,
the file is parsed but no commands are executed.
.Fl v
shows the parsed commands and line numbers if possible.
.Tg start
.It Ic start-server
.D1 Pq alias: Ic start
Start the
.Nm
server, if not already running, without creating any sessions.
.Pp
Note that as by default the
.Nm
server will exit with no sessions, this is only useful if a session is created in
.Pa ~/.tmux.conf ,
.Ic exit-empty
is turned off, or another command is run as part of the same command sequence.
For example:
.Bd -literal -offset indent
$ tmux start \\; show -g
.Ed
.Tg suspendc
.It Xo Ic suspend-client
.Op Fl t Ar target-client
.Xc
.D1 Pq alias: Ic suspendc
Suspend a client by sending
.Dv SIGTSTP
(tty stop).
.Tg switchc
.It Xo Ic switch-client
.Op Fl ElnprZ
.Op Fl c Ar target-client
.Op Fl t Ar target-session
.Op Fl T Ar key-table
.Xc
.D1 Pq alias: Ic switchc
Switch the current session for client
.Ar target-client
to
.Ar target-session .
As a special case,
.Fl t
may refer to a pane (a target that contains
.Ql \&: ,
.Ql \&.
or
.Ql % ) ,
to change session, window and pane.
In that case,
.Fl Z
keeps the window zoomed if it was zoomed.
If
.Fl l ,
.Fl n
or
.Fl p
is used, the client is moved to the last, next or previous session
respectively.
.Fl r
toggles the client
.Ic read-only
and
.Ic ignore-size
flags (see the
.Ic attach-session
command).
.Pp
If
.Fl E
is used,
.Ic update-environment
option will not be applied.
.Pp
.Fl T
sets the client's key table; the next key from the client will be interpreted
from
.Ar key-table .
This may be used to configure multiple prefix keys, or to bind commands to
sequences of keys.
For example, to make typing
.Ql abc
run the
.Ic list-keys
command:
.Bd -literal -offset indent
bind-key -Ttable2 c list-keys
bind-key -Ttable1 b switch-client -Ttable2
bind-key -Troot   a switch-client -Ttable1
.Ed
.El
.Sh WINDOWS AND PANES
Each window displayed by
.Nm
may be split into one or more
.Em panes ;
each pane takes up a certain area of the display and is a separate terminal.
A window may be split into panes using the
.Ic split-window
command.
Windows may be split horizontally (with the
.Fl h
flag) or vertically.
Panes may be resized with the
.Ic resize-pane
command (bound to
.Ql C-Up ,
.Ql C-Down
.Ql C-Left
and
.Ql C-Right
by default), the current pane may be changed with the
.Ic select-pane
command and the
.Ic rotate-window
and
.Ic swap-pane
commands may be used to swap panes without changing their position.
Panes are numbered beginning from zero in the order they are created.
.Pp
By default, a
.Nm
pane permits direct access to the terminal contained in the pane.
A pane may also be put into one of several modes:
.Bl -dash -offset indent
.It
Copy mode, which permits a section of a window or its
history to be copied to a
.Em paste buffer
for later insertion into another window.
This mode is entered with the
.Ic copy-mode
command, bound to
.Ql \&[
by default.
Copied text can be pasted with the
.Ic paste-buffer
command, bound to
.Ql \&] .
.It
View mode, which is like copy mode but is entered when a command that produces
output, such as
.Ic list-keys ,
is executed from a key binding.
.It
Choose mode, which allows an item to be chosen from a list.
This may be a client, a session or window or pane, or a buffer.
This mode is entered with the
.Ic choose-buffer ,
.Ic choose-client
and
.Ic choose-tree
commands.
.El
.Pp
In copy mode an indicator is displayed in the top-right corner of the pane with
the current position and the number of lines in the history.
.Pp
Commands are sent to copy mode using the
.Fl X
flag to the
.Ic send-keys
command.
When a key is pressed, copy mode automatically uses one of two key tables,
depending on the
.Ic mode-keys
option:
.Ic copy-mode
for emacs, or
.Ic copy-mode-vi
for vi.
Key tables may be viewed with the
.Ic list-keys
command.
.Pp
The following commands are supported in copy mode:
.Bl -column "CommandXXXXXXXXXXXXXXXXXXXXXXXXXXXXXXXXXX" "viXXXXXXXXXX" "emacs" -offset indent
.It Sy "Command" Ta Sy "vi" Ta Sy "emacs"
.It Li "append-selection" Ta "" Ta ""
.It Li "append-selection-and-cancel" Ta "A" Ta ""
.It Li "back-to-indentation" Ta "^" Ta "M-m"
.It Li "begin-selection" Ta "Space" Ta "C-Space"
.It Li "bottom-line" Ta "L" Ta ""
.It Li "cancel" Ta "q" Ta "Escape"
.It Li "clear-selection" Ta "Escape" Ta "C-g"
.It Li "copy-end-of-line [<prefix>]" Ta "" Ta ""
.It Li "copy-end-of-line-and-cancel [<prefix>]" Ta "" Ta ""
.It Li "copy-pipe-end-of-line [<command>] [<prefix>]" Ta "" Ta ""
.It Li "copy-pipe-end-of-line-and-cancel [<command>] [<prefix>]" Ta "D" Ta "C-k"
.It Li "copy-line [<prefix>]" Ta "" Ta ""
.It Li "copy-line-and-cancel [<prefix>]" Ta "" Ta ""
.It Li "copy-pipe-line [<command>] [<prefix>]" Ta "" Ta ""
.It Li "copy-pipe-line-and-cancel [<command>] [<prefix>]" Ta "" Ta ""
.It Li "copy-pipe [<command>] [<prefix>]" Ta "" Ta ""
.It Li "copy-pipe-no-clear [<command>] [<prefix>]" Ta "" Ta ""
.It Li "copy-pipe-and-cancel [<command>] [<prefix>]" Ta "" Ta ""
.It Li "copy-selection [<prefix>]" Ta "" Ta ""
.It Li "copy-selection-no-clear [<prefix>]" Ta "" Ta ""
.It Li "copy-selection-and-cancel [<prefix>]" Ta "Enter" Ta "M-w"
.It Li "cursor-down" Ta "j" Ta "Down"
.It Li "cursor-down-and-cancel" Ta "" Ta ""
.It Li "cursor-left" Ta "h" Ta "Left"
.It Li "cursor-right" Ta "l" Ta "Right"
.It Li "cursor-up" Ta "k" Ta "Up"
.It Li "end-of-line" Ta "$" Ta "C-e"
.It Li "goto-line <line>" Ta ":" Ta "g"
.It Li "halfpage-down" Ta "C-d" Ta "M-Down"
.It Li "halfpage-down-and-cancel" Ta "" Ta ""
.It Li "halfpage-up" Ta "C-u" Ta "M-Up"
.It Li "history-bottom" Ta "G" Ta "M->"
.It Li "history-top" Ta "g" Ta "M-<"
.It Li "jump-again" Ta ";" Ta ";"
.It Li "jump-backward <to>" Ta "F" Ta "F"
.It Li "jump-forward <to>" Ta "f" Ta "f"
.It Li "jump-reverse" Ta "," Ta ","
.It Li "jump-to-backward <to>" Ta "T" Ta ""
.It Li "jump-to-forward <to>" Ta "t" Ta ""
.It Li "jump-to-mark" Ta "M-x" Ta "M-x"
.It Li "middle-line" Ta "M" Ta "M-r"
.It Li "next-matching-bracket" Ta "%" Ta "M-C-f"
.It Li "next-paragraph" Ta "}" Ta "M-}"
.It Li "next-space" Ta "W" Ta ""
.It Li "next-space-end" Ta "E" Ta ""
.It Li "next-word" Ta "w" Ta ""
.It Li "next-word-end" Ta "e" Ta "M-f"
.It Li "other-end" Ta "o" Ta ""
.It Li "page-down" Ta "C-f" Ta "PageDown"
.It Li "page-down-and-cancel" Ta "" Ta ""
.It Li "page-up" Ta "C-b" Ta "PageUp"
.It Li "pipe [<command>] [<prefix>]" Ta "" Ta ""
.It Li "pipe-no-clear [<command>] [<prefix>]" Ta "" Ta ""
.It Li "pipe-and-cancel [<command>] [<prefix>]" Ta "" Ta ""
.It Li "previous-matching-bracket" Ta "" Ta "M-C-b"
.It Li "previous-paragraph" Ta "{" Ta "M-{"
.It Li "previous-space" Ta "B" Ta ""
.It Li "previous-word" Ta "b" Ta "M-b"
.It Li "rectangle-on" Ta "" Ta ""
.It Li "rectangle-off" Ta "" Ta ""
.It Li "rectangle-toggle" Ta "v" Ta "R"
.It Li "refresh-from-pane" Ta "r" Ta "r"
.It Li "scroll-down" Ta "C-e" Ta "C-Down"
.It Li "scroll-down-and-cancel" Ta "" Ta ""
.It Li "scroll-up" Ta "C-y" Ta "C-Up"
.It Li "search-again" Ta "n" Ta "n"
.It Li "search-backward <for>" Ta "?" Ta ""
.It Li "search-backward-incremental <for>" Ta "" Ta "C-r"
.It Li "search-backward-text <for>" Ta "" Ta ""
.It Li "search-forward <for>" Ta "/" Ta ""
.It Li "search-forward-incremental <for>" Ta "" Ta "C-s"
.It Li "search-forward-text <for>" Ta "" Ta ""
.It Li "search-reverse" Ta "N" Ta "N"
.It Li "select-line" Ta "V" Ta ""
.It Li "select-word" Ta "" Ta ""
.It Li "set-mark" Ta "X" Ta "X"
.It Li "start-of-line" Ta "0" Ta "C-a"
.It Li "stop-selection" Ta "" Ta ""
.It Li "top-line" Ta "H" Ta "M-R"
.El
.Pp
The search commands come in several varieties:
.Ql search-forward
and
.Ql search-backward
search for a regular expression;
the
.Ql -text
variants search for a plain text string rather than a regular expression;
.Ql -incremental
perform an incremental search and expect to be used with the
.Fl i
flag to the
.Ic command-prompt
command.
.Ql search-again
repeats the last search and
.Ql search-reverse
does the same but reverses the direction (forward becomes backward and backward
becomes forward).
.Pp
Copy commands may take an optional buffer prefix argument which is used
to generate the buffer name (the default is
.Ql buffer
so buffers are named
.Ql buffer0 ,
.Ql buffer1
and so on).
Pipe commands take a command argument which is the command to which the
selected text is piped.
.Ql copy-pipe
variants also copy the selection.
The
.Ql -and-cancel
variants of some commands exit copy mode after they have completed (for copy
commands) or when the cursor reaches the bottom (for scrolling commands).
.Ql -no-clear
variants do not clear the selection.
.Pp
The next and previous word keys skip over whitespace and treat consecutive
runs of either word separators or other letters as words.
Word separators can be customized with the
.Em word-separators
session option.
Next word moves to the start of the next word, next word end to the end of the
next word and previous word to the start of the previous word.
The three next and previous space keys work similarly but use a space alone as
the word separator.
Setting
.Em word-separators
to the empty string makes next/previous word equivalent to next/previous space.
.Pp
The jump commands enable quick movement within a line.
For instance, typing
.Ql f
followed by
.Ql /
will move the cursor to the next
.Ql /
character on the current line.
A
.Ql \&;
will then jump to the next occurrence.
.Pp
Commands in copy mode may be prefaced by an optional repeat count.
With vi key bindings, a prefix is entered using the number keys; with
emacs, the Alt (meta) key and a number begins prefix entry.
.Pp
The synopsis for the
.Ic copy-mode
command is:
.Bl -tag -width Ds
.It Xo Ic copy-mode
.Op Fl eHMqu
.Op Fl s Ar src-pane
.Op Fl t Ar target-pane
.Xc
Enter copy mode.
The
.Fl u
option scrolls one page up.
.Fl M
begins a mouse drag (only valid if bound to a mouse key binding, see
.Sx MOUSE SUPPORT ) .
.Fl H
hides the position indicator in the top right.
.Fl q
cancels copy mode and any other modes.
.Fl s
copies from
.Ar src-pane
instead of
.Ar target-pane .
.Pp
.Fl e
specifies that scrolling to the bottom of the history (to the visible screen)
should exit copy mode.
While in copy mode, pressing a key other than those used for scrolling will
disable this behaviour.
This is intended to allow fast scrolling through a pane's history, for
example with:
.Bd -literal -offset indent
bind PageUp copy-mode -eu
.Ed
.El
.Pp
A number of preset arrangements of panes are available, these are called layouts.
These may be selected with the
.Ic select-layout
command or cycled with
.Ic next-layout
(bound to
.Ql Space
by default); once a layout is chosen, panes within it may be moved and resized
as normal.
.Pp
The following layouts are supported:
.Bl -tag -width Ds
.It Ic even-horizontal
Panes are spread out evenly from left to right across the window.
.It Ic even-vertical
Panes are spread evenly from top to bottom.
.It Ic main-horizontal
A large (main) pane is shown at the top of the window and the remaining panes
are spread from left to right in the leftover space at the bottom.
Use the
.Em main-pane-height
window option to specify the height of the top pane.
.It Ic main-vertical
Similar to
.Ic main-horizontal
but the large pane is placed on the left and the others spread from top to
bottom along the right.
See the
.Em main-pane-width
window option.
.It Ic tiled
Panes are spread out as evenly as possible over the window in both rows and
columns.
.El
.Pp
In addition,
.Ic select-layout
may be used to apply a previously used layout - the
.Ic list-windows
command displays the layout of each window in a form suitable for use with
.Ic select-layout .
For example:
.Bd -literal -offset indent
$ tmux list-windows
0: ksh [159x48]
    layout: bb62,159x48,0,0{79x48,0,0,79x48,80,0}
$ tmux select-layout bb62,159x48,0,0{79x48,0,0,79x48,80,0}
.Ed
.Pp
.Nm
automatically adjusts the size of the layout for the current window size.
Note that a layout cannot be applied to a window with more panes than that
from which the layout was originally defined.
.Pp
Commands related to windows and panes are as follows:
.Bl -tag -width Ds
.Tg breakp
.It Xo Ic break-pane
.Op Fl abdP
.Op Fl F Ar format
.Op Fl n Ar window-name
.Op Fl s Ar src-pane
.Op Fl t Ar dst-window
.Xc
.D1 Pq alias: Ic breakp
Break
.Ar src-pane
off from its containing window to make it the only pane in
.Ar dst-window .
With
.Fl a
or
.Fl b ,
the window is moved to the next index after or before (existing windows are
moved if necessary).
If
.Fl d
is given, the new window does not become the current window.
The
.Fl P
option prints information about the new window after it has been created.
By default, it uses the format
.Ql #{session_name}:#{window_index}.#{pane_index}
but a different format may be specified with
.Fl F .
.Tg capturep
.It Xo Ic capture-pane
.Op Fl aepPqCJN
.Op Fl b Ar buffer-name
.Op Fl E Ar end-line
.Op Fl S Ar start-line
.Op Fl t Ar target-pane
.Xc
.D1 Pq alias: Ic capturep
Capture the contents of a pane.
If
.Fl p
is given, the output goes to stdout, otherwise to the buffer specified with
.Fl b
or a new buffer if omitted.
If
.Fl a
is given, the alternate screen is used, and the history is not accessible.
If no alternate screen exists, an error will be returned unless
.Fl q
is given.
If
.Fl e
is given, the output includes escape sequences for text and background
attributes.
.Fl C
also escapes non-printable characters as octal \exxx.
.Fl N
preserves trailing spaces at each line's end and
.Fl J
preserves trailing spaces and joins any wrapped lines.
.Fl P
captures only any output that the pane has received that is the beginning of an
as-yet incomplete escape sequence.
.Pp
.Fl S
and
.Fl E
specify the starting and ending line numbers, zero is the first line of the
visible pane and negative numbers are lines in the history.
.Ql -
to
.Fl S
is the start of the history and to
.Fl E
the end of the visible pane.
The default is to capture only the visible contents of the pane.
.It Xo
.Ic choose-client
.Op Fl NrZ
.Op Fl F Ar format
.Op Fl f Ar filter
.Op Fl K Ar key-format
.Op Fl O Ar sort-order
.Op Fl t Ar target-pane
.Op Ar template
.Xc
Put a pane into client mode, allowing a client to be selected interactively from
a list.
Each client is shown on one line.
A shortcut key is shown on the left in brackets allowing for immediate choice,
or the list may be navigated and an item chosen or otherwise manipulated using
the keys below.
.Fl Z
zooms the pane.
The following keys may be used in client mode:
.Bl -column "Key" "Function" -offset indent
.It Sy "Key" Ta Sy "Function"
.It Li "Enter" Ta "Choose selected client"
.It Li "Up" Ta "Select previous client"
.It Li "Down" Ta "Select next client"
.It Li "C-s" Ta "Search by name"
.It Li "n" Ta "Repeat last search"
.It Li "t" Ta "Toggle if client is tagged"
.It Li "T" Ta "Tag no clients"
.It Li "C-t" Ta "Tag all clients"
.It Li "d" Ta "Detach selected client"
.It Li "D" Ta "Detach tagged clients"
.It Li "x" Ta "Detach and HUP selected client"
.It Li "X" Ta "Detach and HUP tagged clients"
.It Li "z" Ta "Suspend selected client"
.It Li "Z" Ta "Suspend tagged clients"
.It Li "f" Ta "Enter a format to filter items"
.It Li "O" Ta "Change sort field"
.It Li "r" Ta "Reverse sort order"
.It Li "v" Ta "Toggle preview"
.It Li "q" Ta "Exit mode"
.El
.Pp
After a client is chosen,
.Ql %%
is replaced by the client name in
.Ar template
and the result executed as a command.
If
.Ar template
is not given, "detach-client -t '%%'" is used.
.Pp
.Fl O
specifies the initial sort field: one of
.Ql name ,
.Ql size ,
.Ql creation ,
or
.Ql activity .
.Fl r
reverses the sort order.
.Fl f
specifies an initial filter: the filter is a format - if it evaluates to zero,
the item in the list is not shown, otherwise it is shown.
If a filter would lead to an empty list, it is ignored.
.Fl F
specifies the format for each item in the list and
.Fl K
a format for each shortcut key; both are evaluated once for each line.
.Fl N
starts without the preview.
This command works only if at least one client is attached.
.It Xo
.Ic choose-tree
.Op Fl GNrswZ
.Op Fl F Ar format
.Op Fl f Ar filter
.Op Fl K Ar key-format
.Op Fl O Ar sort-order
.Op Fl t Ar target-pane
.Op Ar template
.Xc
Put a pane into tree mode, where a session, window or pane may be chosen
interactively from a tree.
Each session, window or pane is shown on one line.
A shortcut key is shown on the left in brackets allowing for immediate choice,
or the tree may be navigated and an item chosen or otherwise manipulated using
the keys below.
.Fl s
starts with sessions collapsed and
.Fl w
with windows collapsed.
.Fl Z
zooms the pane.
The following keys may be used in tree mode:
.Bl -column "Key" "Function" -offset indent
.It Sy "Key" Ta Sy "Function"
.It Li "Enter" Ta "Choose selected item"
.It Li "Up" Ta "Select previous item"
.It Li "Down" Ta "Select next item"
.It Li "+" Ta "Expand selected item"
.It Li "-" Ta "Collapse selected item"
.It Li "M-+" Ta "Expand all items"
.It Li "M--" Ta "Collapse all items"
.It Li "x" Ta "Kill selected item"
.It Li "X" Ta "Kill tagged items"
.It Li "<" Ta "Scroll list of previews left"
.It Li ">" Ta "Scroll list of previews right"
.It Li "C-s" Ta "Search by name"
.It Li "m" Ta "Set the marked pane"
.It Li "M" Ta "Clear the marked pane"
.It Li "n" Ta "Repeat last search"
.It Li "t" Ta "Toggle if item is tagged"
.It Li "T" Ta "Tag no items"
.It Li "C-t" Ta "Tag all items"
.It Li "\&:" Ta "Run a command for each tagged item"
.It Li "f" Ta "Enter a format to filter items"
.It Li "H" Ta "Jump to the starting pane"
.It Li "O" Ta "Change sort field"
.It Li "r" Ta "Reverse sort order"
.It Li "v" Ta "Toggle preview"
.It Li "q" Ta "Exit mode"
.El
.Pp
After a session, window or pane is chosen, the first instance of
.Ql %%
and all instances of
.Ql %1
are replaced by the target in
.Ar template
and the result executed as a command.
If
.Ar template
is not given, "switch-client -t '%%'" is used.
.Pp
.Fl O
specifies the initial sort field: one of
.Ql index ,
.Ql name ,
or
.Ql time .
.Fl r
reverses the sort order.
.Fl f
specifies an initial filter: the filter is a format - if it evaluates to zero,
the item in the list is not shown, otherwise it is shown.
If a filter would lead to an empty list, it is ignored.
.Fl F
specifies the format for each item in the tree and
.Fl K
a format for each shortcut key; both are evaluated once for each line.
.Fl N
starts without the preview.
.Fl G
includes all sessions in any session groups in the tree rather than only the
first.
This command works only if at least one client is attached.
.It Xo
.Ic customize-mode
.Op Fl NZ
.Op Fl F Ar format
.Op Fl f Ar filter
.Op Fl t Ar target-pane
.Op Ar template
.Xc
Put a pane into customize mode, where options and key bindings may be browsed
and modified from a list.
Option values in the list are shown for the active pane in the current window.
.Fl Z
zooms the pane.
The following keys may be used in customize mode:
.Bl -column "Key" "Function" -offset indent
.It Sy "Key" Ta Sy "Function"
.It Li "Enter" Ta "Set pane, window, session or global option value"
.It Li "Up" Ta "Select previous item"
.It Li "Down" Ta "Select next item"
.It Li "+" Ta "Expand selected item"
.It Li "-" Ta "Collapse selected item"
.It Li "M-+" Ta "Expand all items"
.It Li "M--" Ta "Collapse all items"
.It Li "s" Ta "Set option value or key attribute"
.It Li "S" Ta "Set global option value"
.It Li "w" Ta "Set window option value, if option is for pane and window"
.It Li "d" Ta "Set an option or key to the default"
.It Li "D" Ta "Set tagged options and tagged keys to the default"
.It Li "u" Ta "Unset an option (set to default value if global) or unbind a key"
.It Li "U" Ta "Unset tagged options and unbind tagged keys"
.It Li "C-s" Ta "Search by name"
.It Li "n" Ta "Repeat last search"
.It Li "t" Ta "Toggle if item is tagged"
.It Li "T" Ta "Tag no items"
.It Li "C-t" Ta "Tag all items"
.It Li "f" Ta "Enter a format to filter items"
.It Li "v" Ta "Toggle option information"
.It Li "q" Ta "Exit mode"
.El
.Pp
.Fl f
specifies an initial filter: the filter is a format - if it evaluates to zero,
the item in the list is not shown, otherwise it is shown.
If a filter would lead to an empty list, it is ignored.
.Fl F
specifies the format for each item in the tree.
.Fl N
starts without the option information.
This command works only if at least one client is attached.
.It Xo
.Tg displayp
.Ic display-panes
.Op Fl bN
.Op Fl d Ar duration
.Op Fl t Ar target-client
.Op Ar template
.Xc
.D1 Pq alias: Ic displayp
Display a visible indicator of each pane shown by
.Ar target-client .
See the
.Ic display-panes-colour
and
.Ic display-panes-active-colour
session options.
The indicator is closed when a key is pressed (unless
.Fl N
is given) or
.Ar duration
milliseconds have passed.
If
.Fl d
is not given,
.Ic display-panes-time
is used.
A duration of zero means the indicator stays until a key is pressed.
While the indicator is on screen, a pane may be chosen with the
.Ql 0
to
.Ql 9
keys, which will cause
.Ar template
to be executed as a command with
.Ql %%
substituted by the pane ID.
The default
.Ar template
is "select-pane -t '%%'".
With
.Fl b ,
other commands are not blocked from running until the indicator is closed.
.Tg findw
.It Xo Ic find-window
.Op Fl iCNrTZ
.Op Fl t Ar target-pane
.Ar match-string
.Xc
.D1 Pq alias: Ic findw
Search for a
.Xr fnmatch 3
pattern or, with
.Fl r ,
regular expression
.Ar match-string
in window names, titles, and visible content (but not history).
The flags control matching behavior:
.Fl C
matches only visible window contents,
.Fl N
matches only the window name and
.Fl T
matches only the window title.
.Fl i
makes the search ignore case.
The default is
.Fl CNT .
.Fl Z
zooms the pane.
.Pp
This command works only if at least one client is attached.
.Tg joinp
.It Xo Ic join-pane
.Op Fl bdfhv
.Op Fl l Ar size
.Op Fl s Ar src-pane
.Op Fl t Ar dst-pane
.Xc
.D1 Pq alias: Ic joinp
Like
.Ic split-window ,
but instead of splitting
.Ar dst-pane
and creating a new pane, split it and move
.Ar src-pane
into the space.
This can be used to reverse
.Ic break-pane .
The
.Fl b
option causes
.Ar src-pane
to be joined to left of or above
.Ar dst-pane .
.Pp
If
.Fl s
is omitted and a marked pane is present (see
.Ic select-pane
.Fl m ) ,
the marked pane is used rather than the current pane.
.Tg killp
.It Xo Ic kill-pane
.Op Fl a
.Op Fl t Ar target-pane
.Xc
.D1 Pq alias: Ic killp
Destroy the given pane.
If no panes remain in the containing window, it is also destroyed.
The
.Fl a
option kills all but the pane given with
.Fl t .
.Tg killw
.It Xo Ic kill-window
.Op Fl a
.Op Fl t Ar target-window
.Xc
.D1 Pq alias: Ic killw
Kill the current window or the window at
.Ar target-window ,
removing it from any sessions to which it is linked.
The
.Fl a
option kills all but the window given with
.Fl t .
.Tg lastp
.It Xo Ic last-pane
.Op Fl deZ
.Op Fl t Ar target-window
.Xc
.D1 Pq alias: Ic lastp
Select the last (previously selected) pane.
.Fl Z
keeps the window zoomed if it was zoomed.
.Fl e
enables or
.Fl d
disables input to the pane.
.Tg last
.It Ic last-window Op Fl t Ar target-session
.D1 Pq alias: Ic last
Select the last (previously selected) window.
If no
.Ar target-session
is specified, select the last window of the current session.
.Tg link
.It Xo Ic link-window
.Op Fl abdk
.Op Fl s Ar src-window
.Op Fl t Ar dst-window
.Xc
.D1 Pq alias: Ic linkw
Link the window at
.Ar src-window
to the specified
.Ar dst-window .
If
.Ar dst-window
is specified and no such window exists, the
.Ar src-window
is linked there.
With
.Fl a
or
.Fl b
the window is moved to the next index after or before
.Ar dst-window
(existing windows are moved if necessary).
If
.Fl k
is given and
.Ar dst-window
exists, it is killed, otherwise an error is generated.
If
.Fl d
is given, the newly linked window is not selected.
.Tg lsp
.It Xo Ic list-panes
.Op Fl as
.Op Fl F Ar format
.Op Fl f Ar filter
.Op Fl t Ar target
.Xc
.D1 Pq alias: Ic lsp
If
.Fl a
is given,
.Ar target
is ignored and all panes on the server are listed.
If
.Fl s
is given,
.Ar target
is a session (or the current session).
If neither is given,
.Ar target
is a window (or the current window).
.Fl F
specifies the format of each line and
.Fl f
a filter.
Only panes for which the filter is true are shown.
See the
.Sx FORMATS
section.
.Tg lsw
.It Xo Ic list-windows
.Op Fl a
.Op Fl F Ar format
.Op Fl f Ar filter
.Op Fl t Ar target-session
.Xc
.D1 Pq alias: Ic lsw
If
.Fl a
is given, list all windows on the server.
Otherwise, list windows in the current session or in
.Ar target-session .
.Fl F
specifies the format of each line and
.Fl f
a filter.
Only windows for which the filter is true are shown.
See the
.Sx FORMATS
section.
.Tg movep
.It Xo Ic move-pane
.Op Fl bdfhv
.Op Fl l Ar size
.Op Fl s Ar src-pane
.Op Fl t Ar dst-pane
.Xc
.D1 Pq alias: Ic movep
Does the same as
.Ic join-pane .
.Tg movew
.It Xo Ic move-window
.Op Fl abrdk
.Op Fl s Ar src-window
.Op Fl t Ar dst-window
.Xc
.D1 Pq alias: Ic movew
This is similar to
.Ic link-window ,
except the window at
.Ar src-window
is moved to
.Ar dst-window .
With
.Fl r ,
all windows in the session are renumbered in sequential order, respecting
the
.Ic base-index
option.
.Tg neww
.It Xo Ic new-window
.Op Fl abdkPS
.Op Fl c Ar start-directory
.Op Fl e Ar environment
.Op Fl F Ar format
.Op Fl n Ar window-name
.Op Fl t Ar target-window
.Op Ar shell-command
.Xc
.D1 Pq alias: Ic neww
Create a new window.
With
.Fl a
or
.Fl b ,
the new window is inserted at the next index after or before the specified
.Ar target-window ,
moving windows up if necessary;
otherwise
.Ar target-window
is the new window location.
.Pp
If
.Fl d
is given, the session does not make the new window the current window.
.Ar target-window
represents the window to be created; if the target already exists an error is
shown, unless the
.Fl k
flag is used, in which case it is destroyed.
If
.Fl S
is given and a window named
.Ar window-name
already exists, it is selected (unless
.Fl d
is also given in which case the command does nothing).
.Pp
.Ar shell-command
is the command to execute.
If
.Ar shell-command
is not specified, the value of the
.Ic default-command
option is used.
.Fl c
specifies the working directory in which the new window is created.
.Pp
When the shell command completes, the window closes.
See the
.Ic remain-on-exit
option to change this behaviour.
.Pp
.Fl e
takes the form
.Ql VARIABLE=value
and sets an environment variable for the newly created window; it may be
specified multiple times.
.Pp
The
.Ev TERM
environment variable must be set to
.Ql screen
or
.Ql tmux
for all programs running
.Em inside
.Nm .
New windows will automatically have
.Ql TERM=screen
added to their environment, but care must be taken not to reset this in shell
start-up files or by the
.Fl e
option.
.Pp
The
.Fl P
option prints information about the new window after it has been created.
By default, it uses the format
.Ql #{session_name}:#{window_index}
but a different format may be specified with
.Fl F .
.Tg nextl
.It Ic next-layout Op Fl t Ar target-window
.D1 Pq alias: Ic nextl
Move a window to the next layout and rearrange the panes to fit.
.Tg next
.It Xo Ic next-window
.Op Fl a
.Op Fl t Ar target-session
.Xc
.D1 Pq alias: Ic next
Move to the next window in the session.
If
.Fl a
is used, move to the next window with an alert.
.Tg pipep
.It Xo Ic pipe-pane
.Op Fl IOo
.Op Fl t Ar target-pane
.Op Ar shell-command
.Xc
.D1 Pq alias: Ic pipep
Pipe output sent by the program in
.Ar target-pane
to a shell command or vice versa.
A pane may only be connected to one command at a time, any existing pipe is
closed before
.Ar shell-command
is executed.
The
.Ar shell-command
string may contain the special character sequences supported by the
.Ic status-left
option.
If no
.Ar shell-command
is given, the current pipe (if any) is closed.
.Pp
.Fl I
and
.Fl O
specify which of the
.Ar shell-command
output streams are connected to the pane:
with
.Fl I
stdout is connected (so anything
.Ar shell-command
prints is written to the pane as if it were typed);
with
.Fl O
stdin is connected (so any output in the pane is piped to
.Ar shell-command ) .
Both may be used together and if neither are specified,
.Fl O
is used.
.Pp
The
.Fl o
option only opens a new pipe if no previous pipe exists, allowing a pipe to
be toggled with a single key, for example:
.Bd -literal -offset indent
bind-key C-p pipe-pane -o 'cat >>~/output.#I-#P'
.Ed
.Tg prevl
.It Xo Ic previous-layout
.Op Fl t Ar target-window
.Xc
.D1 Pq alias: Ic prevl
Move to the previous layout in the session.
.Tg prev
.It Xo Ic previous-window
.Op Fl a
.Op Fl t Ar target-session
.Xc
.D1 Pq alias: Ic prev
Move to the previous window in the session.
With
.Fl a ,
move to the previous window with an alert.
.Tg renamew
.It Xo Ic rename-window
.Op Fl t Ar target-window
.Ar new-name
.Xc
.D1 Pq alias: Ic renamew
Rename the current window, or the window at
.Ar target-window
if specified, to
.Ar new-name .
.Tg resizep
.It Xo Ic resize-pane
.Op Fl DLMRTUZ
.Op Fl t Ar target-pane
.Op Fl x Ar width
.Op Fl y Ar height
.Op Ar adjustment
.Xc
.D1 Pq alias: Ic resizep
Resize a pane, up, down, left or right by
.Ar adjustment
with
.Fl U ,
.Fl D ,
.Fl L
or
.Fl R ,
or
to an absolute size
with
.Fl x
or
.Fl y .
The
.Ar adjustment
is given in lines or columns (the default is 1);
.Fl x
and
.Fl y
may be a given as a number of lines or columns or followed by
.Ql %
for a percentage of the window size (for example
.Ql -x 10% ) .
With
.Fl Z ,
the active pane is toggled between zoomed (occupying the whole of the window)
and unzoomed (its normal position in the layout).
.Pp
.Fl M
begins mouse resizing (only valid if bound to a mouse key binding, see
.Sx MOUSE SUPPORT ) .
.Pp
.Fl T
trims all lines below the current cursor position and moves lines out of the
history to replace them.
.Tg resizew
.It Xo Ic resize-window
.Op Fl aADLRU
.Op Fl t Ar target-window
.Op Fl x Ar width
.Op Fl y Ar height
.Op Ar adjustment
.Xc
.D1 Pq alias: Ic resizew
Resize a window, up, down, left or right by
.Ar adjustment
with
.Fl U ,
.Fl D ,
.Fl L
or
.Fl R ,
or
to an absolute size
with
.Fl x
or
.Fl y .
The
.Ar adjustment
is given in lines or cells (the default is 1).
.Fl A
sets the size of the largest session containing the window;
.Fl a
the size of the smallest.
This command will automatically set
.Ic window-size
to manual in the window options.
.Tg respawnp
.It Xo Ic respawn-pane
.Op Fl k
.Op Fl c Ar start-directory
.Op Fl e Ar environment
.Op Fl t Ar target-pane
.Op Ar shell-command
.Xc
.D1 Pq alias: Ic respawnp
Reactivate a pane in which the command has exited (see the
.Ic remain-on-exit
window option).
If
.Ar shell-command
is not given, the command used when the pane was created or last respawned is
executed.
The pane must be already inactive, unless
.Fl k
is given, in which case any existing command is killed.
.Fl c
specifies a new working directory for the pane.
The
.Fl e
option has the same meaning as for the
.Ic new-window
command.
.Tg respawnw
.It Xo Ic respawn-window
.Op Fl k
.Op Fl c Ar start-directory
.Op Fl e Ar environment
.Op Fl t Ar target-window
.Op Ar shell-command
.Xc
.D1 Pq alias: Ic respawnw
Reactivate a window in which the command has exited (see the
.Ic remain-on-exit
window option).
If
.Ar shell-command
is not given, the command used when the window was created or last respawned is
executed.
The window must be already inactive, unless
.Fl k
is given, in which case any existing command is killed.
.Fl c
specifies a new working directory for the window.
The
.Fl e
option has the same meaning as for the
.Ic new-window
command.
.Tg rotatew
.It Xo Ic rotate-window
.Op Fl DUZ
.Op Fl t Ar target-window
.Xc
.D1 Pq alias: Ic rotatew
Rotate the positions of the panes within a window, either upward (numerically
lower) with
.Fl U
or downward (numerically higher).
.Fl Z
keeps the window zoomed if it was zoomed.
.Tg selectl
.It Xo Ic select-layout
.Op Fl Enop
.Op Fl t Ar target-pane
.Op Ar layout-name
.Xc
.D1 Pq alias: Ic selectl
Choose a specific layout for a window.
If
.Ar layout-name
is not given, the last preset layout used (if any) is reapplied.
.Fl n
and
.Fl p
are equivalent to the
.Ic next-layout
and
.Ic previous-layout
commands.
.Fl o
applies the last set layout if possible (undoes the most recent layout change).
.Fl E
spreads the current pane and any panes next to it out evenly.
.Tg selectp
.It Xo Ic select-pane
.Op Fl DdeLlMmRUZ
.Op Fl T Ar title
.Op Fl t Ar target-pane
.Xc
.D1 Pq alias: Ic selectp
Make pane
.Ar target-pane
the active pane in its window.
If one of
.Fl D ,
.Fl L ,
.Fl R ,
or
.Fl U
is used, respectively the pane below, to the left, to the right, or above the
target pane is used.
.Fl Z
keeps the window zoomed if it was zoomed.
.Fl l
is the same as using the
.Ic last-pane
command.
.Fl e
enables or
.Fl d
disables input to the pane.
.Fl T
sets the pane title.
.Pp
.Fl m
and
.Fl M
are used to set and clear the
.Em marked pane .
There is one marked pane at a time, setting a new marked pane clears the last.
The marked pane is the default target for
.Fl s
to
.Ic join-pane ,
.Ic move-pane ,
.Ic swap-pane
and
.Ic swap-window .
.Tg selectw
.It Xo Ic select-window
.Op Fl lnpT
.Op Fl t Ar target-window
.Xc
.D1 Pq alias: Ic selectw
Select the window at
.Ar target-window .
.Fl l ,
.Fl n
and
.Fl p
are equivalent to the
.Ic last-window ,
.Ic next-window
and
.Ic previous-window
commands.
If
.Fl T
is given and the selected window is already the current window,
the command behaves like
.Ic last-window .
.Tg splitw
.It Xo Ic split-window
.Op Fl bdfhIvPZ
.Op Fl c Ar start-directory
.Op Fl e Ar environment
.Op Fl l Ar size
.Op Fl t Ar target-pane
.Op Ar shell-command
.Op Fl F Ar format
.Xc
.D1 Pq alias: Ic splitw
Create a new pane by splitting
.Ar target-pane :
.Fl h
does a horizontal split and
.Fl v
a vertical split; if neither is specified,
.Fl v
is assumed.
The
.Fl l
option specifies the size of the new pane in lines (for vertical split) or in
columns (for horizontal split);
.Ar size
may be followed by
.Ql %
to specify a percentage of the available space.
The
.Fl b
option causes the new pane to be created to the left of or above
.Ar target-pane .
The
.Fl f
option creates a new pane spanning the full window height (with
.Fl h )
or full window width (with
.Fl v ) ,
instead of splitting the active pane.
.Fl Z
zooms if the window is not zoomed, or keeps it zoomed if already zoomed.
.Pp
An empty
.Ar shell-command
('') will create a pane with no command running in it.
Output can be sent to such a pane with the
.Ic display-message
command.
The
.Fl I
flag (if
.Ar shell-command
is not specified or empty)
will create an empty pane and forward any output from stdin to it.
For example:
.Bd -literal -offset indent
$ make 2>&1|tmux splitw -dI &
.Ed
.Pp
All other options have the same meaning as for the
.Ic new-window
command.
.Tg swapp
.It Xo Ic swap-pane
.Op Fl dDUZ
.Op Fl s Ar src-pane
.Op Fl t Ar dst-pane
.Xc
.D1 Pq alias: Ic swapp
Swap two panes.
If
.Fl U
is used and no source pane is specified with
.Fl s ,
.Ar dst-pane
is swapped with the previous pane (before it numerically);
.Fl D
swaps with the next pane (after it numerically).
.Fl d
instructs
.Nm
not to change the active pane and
.Fl Z
keeps the window zoomed if it was zoomed.
.Pp
If
.Fl s
is omitted and a marked pane is present (see
.Ic select-pane
.Fl m ) ,
the marked pane is used rather than the current pane.
.Tg swapw
.It Xo Ic swap-window
.Op Fl d
.Op Fl s Ar src-window
.Op Fl t Ar dst-window
.Xc
.D1 Pq alias: Ic swapw
This is similar to
.Ic link-window ,
except the source and destination windows are swapped.
It is an error if no window exists at
.Ar src-window .
If
.Fl d
is given, the new window does not become the current window.
.Pp
If
.Fl s
is omitted and a marked pane is present (see
.Ic select-pane
.Fl m ) ,
the window containing the marked pane is used rather than the current window.
.Tg unlinkw
.It Xo Ic unlink-window
.Op Fl k
.Op Fl t Ar target-window
.Xc
.D1 Pq alias: Ic unlinkw
Unlink
.Ar target-window .
Unless
.Fl k
is given, a window may be unlinked only if it is linked to multiple sessions -
windows may not be linked to no sessions;
if
.Fl k
is specified and the window is linked to only one session, it is unlinked and
destroyed.
.El
.Sh KEY BINDINGS
.Nm
allows a command to be bound to most keys, with or without a prefix key.
When specifying keys, most represent themselves (for example
.Ql A
to
.Ql Z ) .
Ctrl keys may be prefixed with
.Ql C-
or
.Ql ^ ,
Shift keys with
.Ql S-
and Alt (meta) with
.Ql M- .
In addition, the following special key names are accepted:
.Em Up ,
.Em Down ,
.Em Left ,
.Em Right ,
.Em BSpace ,
.Em BTab ,
.Em DC
(Delete),
.Em End ,
.Em Enter ,
.Em Escape ,
.Em F1
to
.Em F12 ,
.Em Home ,
.Em IC
(Insert),
.Em NPage/PageDown/PgDn ,
.Em PPage/PageUp/PgUp ,
.Em Space ,
and
.Em Tab .
Note that to bind the
.Ql \&"
or
.Ql '
keys, quotation marks are necessary, for example:
.Bd -literal -offset indent
bind-key '"' split-window
bind-key "'" new-window
.Ed
.Pp
A command bound to the
.Em Any
key will execute for all keys which do not have a more specific binding.
.Pp
Commands related to key bindings are as follows:
.Bl -tag -width Ds
.Tg bind
.It Xo Ic bind-key
.Op Fl nr
.Op Fl N Ar note
.Op Fl T Ar key-table
.Ar key command Op Ar arguments
.Xc
.D1 Pq alias: Ic bind
Bind key
.Ar key
to
.Ar command .
Keys are bound in a key table.
By default (without -T), the key is bound in
the
.Em prefix
key table.
This table is used for keys pressed after the prefix key (for example,
by default
.Ql c
is bound to
.Ic new-window
in the
.Em prefix
table, so
.Ql C-b c
creates a new window).
The
.Em root
table is used for keys pressed without the prefix key: binding
.Ql c
to
.Ic new-window
in the
.Em root
table (not recommended) means a plain
.Ql c
will create a new window.
.Fl n
is an alias
for
.Fl T Ar root .
Keys may also be bound in custom key tables and the
.Ic switch-client
.Fl T
command used to switch to them from a key binding.
The
.Fl r
flag indicates this key may repeat, see the
.Ic repeat-time
option.
.Fl N
attaches a note to the key (shown with
.Ic list-keys
.Fl N ) .
.Pp
To view the default bindings and possible commands, see the
.Ic list-keys
command.
.Tg lsk
.It Xo Ic list-keys
.Op Fl 1aN
.Op Fl P Ar prefix-string Fl T Ar key-table
.Op Ar key
.Xc
.D1 Pq alias: Ic lsk
List key bindings.
There are two forms: the default lists keys as
.Ic bind-key
commands;
.Fl N
lists only keys with attached notes and shows only the key and note for each
key.
.Pp
With the default form, all key tables are listed by default.
.Fl T
lists only keys in
.Ar key-table .
.Pp
With the
.Fl N
form, only keys in the
.Em root
and
.Em prefix
key tables are listed by default;
.Fl T
also lists only keys in
.Ar key-table .
.Fl P
specifies a prefix to print before each key and
.Fl 1
lists only the first matching key.
.Fl a
lists the command for keys that do not have a note rather than skipping them.
.Tg send
.It Xo Ic send-keys
.Op Fl FHlMRX
.Op Fl N Ar repeat-count
.Op Fl t Ar target-pane
.Ar key Ar ...
.Xc
.D1 Pq alias: Ic send
Send a key or keys to a window.
Each argument
.Ar key
is the name of the key (such as
.Ql C-a
or
.Ql NPage )
to send; if the string is not recognised as a key, it is sent as a series of
characters.
All arguments are sent sequentially from first to last.
If no keys are given and the command is bound to a key, then that key is used.
.Pp
The
.Fl l
flag disables key name lookup and processes the keys as literal UTF-8
characters.
The
.Fl H
flag expects each key to be a hexadecimal number for an ASCII character.
.Pp
The
.Fl R
flag causes the terminal state to be reset.
.Pp
.Fl M
passes through a mouse event (only valid if bound to a mouse key binding, see
.Sx MOUSE SUPPORT ) .
.Pp
.Fl X
is used to send a command into copy mode - see
the
.Sx WINDOWS AND PANES
section.
.Fl N
specifies a repeat count and
.Fl F
expands formats in arguments where appropriate.
.It Xo Ic send-prefix
.Op Fl 2
.Op Fl t Ar target-pane
.Xc
Send the prefix key, or with
.Fl 2
the secondary prefix key, to a window as if it was pressed.
.Tg unbind
.It Xo Ic unbind-key
.Op Fl anq
.Op Fl T Ar key-table
.Ar key
.Xc
.D1 Pq alias: Ic unbind
Unbind the command bound to
.Ar key .
.Fl n
and
.Fl T
are the same as for
.Ic bind-key .
If
.Fl a
is present, all key bindings are removed.
The
.Fl q
option prevents errors being returned.
.El
.Sh OPTIONS
The appearance and behaviour of
.Nm
may be modified by changing the value of various options.
There are four types of option:
.Em server options ,
.Em session options ,
.Em window options ,
and
.Em pane options .
.Pp
The
.Nm
server has a set of global server options which do not apply to any particular
window or session or pane.
These are altered with the
.Ic set-option
.Fl s
command, or displayed with the
.Ic show-options
.Fl s
command.
.Pp
In addition, each individual session may have a set of session options, and
there is a separate set of global session options.
Sessions which do not have a particular option configured inherit the value
from the global session options.
Session options are set or unset with the
.Ic set-option
command and may be listed with the
.Ic show-options
command.
The available server and session options are listed under the
.Ic set-option
command.
.Pp
Similarly, a set of window options is attached to each window and a set of pane
options to each pane.
Pane options inherit from window options.
This means any pane option may be set as a window option to apply the option to
all panes in the window without the option set, for example these commands will
set the background colour to red for all panes except pane 0:
.Bd -literal -offset indent
set -w window-style bg=red
set -pt:.0 window-style bg=blue
.Ed
.Pp
There is also a set of global window options from which any unset window or
pane options are inherited.
Window and pane options are altered with
.Ic set-option
.Fl w
and
.Fl p
commands and displayed with
.Ic show-option
.Fl w
and
.Fl p .
.Pp
.Nm
also supports user options which are prefixed with a
.Ql \&@ .
User options may have any name, so long as they are prefixed with
.Ql \&@ ,
and be set to any string.
For example:
.Bd -literal -offset indent
$ tmux set -wq @foo "abc123"
$ tmux show -wv @foo
abc123
.Ed
.Pp
Commands which set options are as follows:
.Bl -tag -width Ds
.Tg set
.It Xo Ic set-option
.Op Fl aFgopqsuUw
.Op Fl t Ar target-pane
.Ar option Ar value
.Xc
.D1 Pq alias: Ic set
Set a pane option with
.Fl p ,
a window option with
.Fl w ,
a server option with
.Fl s ,
otherwise a session option.
If the option is not a user option,
.Fl w
or
.Fl s
may be unnecessary -
.Nm
will infer the type from the option name, assuming
.Fl w
for pane options.
If
.Fl g
is given, the global session or window option is set.
.Pp
.Fl F
expands formats in the option value.
The
.Fl u
flag unsets an option, so a session inherits the option from the global
options (or with
.Fl g ,
restores a global option to the default).
.Fl U
unsets an option (like
.Fl u )
but if the option is a pane option also unsets the option on any panes in the
window.
.Ar value
depends on the option and may be a number, a string, or a flag (on, off, or
omitted to toggle).
.Pp
The
.Fl o
flag prevents setting an option that is already set and the
.Fl q
flag suppresses errors about unknown or ambiguous options.
.Pp
With
.Fl a ,
and if the option expects a string or a style,
.Ar value
is appended to the existing setting.
For example:
.Bd -literal -offset indent
set -g status-left "foo"
set -ag status-left "bar"
.Ed
.Pp
Will result in
.Ql foobar .
And:
.Bd -literal -offset indent
set -g status-style "bg=red"
set -ag status-style "fg=blue"
.Ed
.Pp
Will result in a red background
.Em and
blue foreground.
Without
.Fl a ,
the result would be the default background and a blue foreground.
.Tg show
.It Xo Ic show-options
.Op Fl AgHpqsvw
.Op Fl t Ar target-pane
.Op Ar option
.Xc
.D1 Pq alias: Ic show
Show the pane options (or a single option if
.Ar option
is provided) with
.Fl p ,
the window options with
.Fl w ,
the server options with
.Fl s ,
otherwise the session options.
If the option is not a user option,
.Fl w
or
.Fl s
may be unnecessary -
.Nm
will infer the type from the option name, assuming
.Fl w
for pane options.
Global session or window options are listed if
.Fl g
is used.
.Fl v
shows only the option value, not the name.
If
.Fl q
is set, no error will be returned if
.Ar option
is unset.
.Fl H
includes hooks (omitted by default).
.Fl A
includes options inherited from a parent set of options, such options are
marked with an asterisk.
.El
.Pp
Available server options are:
.Bl -tag -width Ds
.It Ic backspace Ar key
Set the key sent by
.Nm
for backspace.
.It Ic buffer-limit Ar number
Set the number of buffers; as new buffers are added to the top of the stack,
old ones are removed from the bottom if necessary to maintain this maximum
length.
.It Xo Ic command-alias[]
.Ar name=value
.Xc
This is an array of custom aliases for commands.
If an unknown command matches
.Ar name ,
it is replaced with
.Ar value .
For example, after:
.Pp
.Dl set -s command-alias[100] zoom='resize-pane -Z'
.Pp
Using:
.Pp
.Dl zoom -t:.1
.Pp
Is equivalent to:
.Pp
.Dl resize-pane -Z -t:.1
.Pp
Note that aliases are expanded when a command is parsed rather than when it is
executed, so binding an alias with
.Ic bind-key
will bind the expanded form.
.It Ic default-terminal Ar terminal
Set the default terminal for new windows created in this session - the
default value of the
.Ev TERM
environment variable.
For
.Nm
to work correctly, this
.Em must
be set to
.Ql screen ,
.Ql tmux
or a derivative of them.
.It Ic copy-command Ar shell-command
Give the command to pipe to if the
.Ic copy-pipe
copy mode command is used without arguments.
.It Ic escape-time Ar time
Set the time in milliseconds for which
.Nm
waits after an escape is input to determine if it is part of a function or meta
key sequences.
The default is 500 milliseconds.
.It Ic editor Ar shell-command
Set the command used when
.Nm
runs an editor.
.It Xo Ic exit-empty
.Op Ic on | off
.Xc
If enabled (the default), the server will exit when there are no active
sessions.
.It Xo Ic exit-unattached
.Op Ic on | off
.Xc
If enabled, the server will exit when there are no attached clients.
.It Xo Ic extended-keys
.Op Ic on | off | always
.Xc
When
.Ic on
or
.Ic always ,
the escape sequence to enable extended keys is sent to the terminal, if
.Nm
knows that it is supported.
.Nm
always recognises extended keys itself.
If this option is
.Ic on ,
.Nm
will only forward extended keys to applications when they request them; if
.Ic always ,
.Nm
will always forward the keys.
.It Xo Ic focus-events
.Op Ic on | off
.Xc
When enabled, focus events are requested from the terminal if supported and
passed through to applications running in
.Nm .
Attached clients should be detached and attached again after changing this
option.
.It Ic history-file Ar path
If not empty, a file to which
.Nm
will write command prompt history on exit and load it from on start.
.It Ic message-limit Ar number
Set the number of error or information messages to save in the message log for
each client.
.It Ic prompt-history-limit Ar number
Set the number of history items to save in the history file for each type of
command prompt.
.It Xo Ic set-clipboard
.Op Ic on | external | off
.Xc
Attempt to set the terminal clipboard content using the
.Xr xterm 1
escape sequence, if there is an
.Em \&Ms
entry in the
.Xr terminfo 5
description (see the
.Sx TERMINFO EXTENSIONS
section).
.Pp
If set to
.Ic on ,
.Nm
will both accept the escape sequence to create a buffer and attempt to set
the terminal clipboard.
If set to
.Ic external ,
.Nm
will attempt to set the terminal clipboard but ignore attempts
by applications to set
.Nm
buffers.
If
.Ic off ,
.Nm
will neither accept the clipboard escape sequence nor attempt to set the
clipboard.
.Pp
Note that this feature needs to be enabled in
.Xr xterm 1
by setting the resource:
.Bd -literal -offset indent
disallowedWindowOps: 20,21,SetXprop
.Ed
.Pp
Or changing this property from the
.Xr xterm 1
interactive menu when required.
.It Ic terminal-features[] Ar string
Set terminal features for terminal types read from
.Xr terminfo 5 .
.Nm
has a set of named terminal features.
Each will apply appropriate changes to the
.Xr terminfo 5
entry in use.
.Pp
.Nm
can detect features for a few common terminals; this option can be used to
easily tell tmux about features supported by terminals it cannot detect.
The
.Ic terminal-overrides
option allows individual
.Xr terminfo 5
capabilities to be set instead,
.Ic terminal-features
is intended for classes of functionality supported in a standard way but not
reported by
.Xr terminfo 5 .
Care must be taken to configure this only with features the terminal actually
supports.
.Pp
This is an array option where each entry is a colon-separated string made up
of a terminal type pattern (matched using
.Xr fnmatch 3 )
followed by a list of terminal features.
The available features are:
.Bl -tag -width Ds
.It 256
Supports 256 colours with the SGR escape sequences.
.It clipboard
Allows setting the system clipboard.
.It ccolour
Allows setting the cursor colour.
.It cstyle
Allows setting the cursor style.
.It extkeys
Supports extended keys.
.It focus
Supports focus reporting.
.It margins
Supports DECSLRM margins.
.It mouse
Supports
.Xr xterm 1
mouse sequences.
.It overline
Supports the overline SGR attribute.
.It rectfill
Supports the DECFRA rectangle fill escape sequence.
.It RGB
Supports RGB colour with the SGR escape sequences.
.It strikethrough
Supports the strikethrough SGR escape sequence.
.It sync
Supports synchronized updates.
.It title
Supports
.Xr xterm 1
title setting.
.It usstyle
Allows underscore style and colour to be set.
.El
.It Ic terminal-overrides[] Ar string
Allow terminal descriptions read using
.Xr terminfo 5
to be overridden.
Each entry is a colon-separated string made up of a terminal type pattern
(matched using
.Xr fnmatch 3 )
and a set of
.Em name=value
entries.
.Pp
For example, to set the
.Ql clear
.Xr terminfo 5
entry to
.Ql \ee[H\ee[2J
for all terminal types matching
.Ql rxvt* :
.Pp
.Dl "rxvt*:clear=\ee[H\ee[2J"
.Pp
The terminal entry value is passed through
.Xr strunvis 3
before interpretation.
.It Ic user-keys[] Ar key
Set list of user-defined key escape sequences.
Each item is associated with a key named
.Ql User0 ,
.Ql User1 ,
and so on.
.Pp
For example:
.Bd -literal -offset indent
set -s user-keys[0] "\ee[5;30012~"
bind User0 resize-pane -L 3
.Ed
.El
.Pp
Available session options are:
.Bl -tag -width Ds
.It Xo Ic activity-action
.Op Ic any | none | current | other
.Xc
Set action on window activity when
.Ic monitor-activity
is on.
.Ic any
means activity in any window linked to a session causes a bell or message
(depending on
.Ic visual-activity )
in the current window of that session,
.Ic none
means all activity is ignored (equivalent to
.Ic monitor-activity
being off),
.Ic current
means only activity in windows other than the current window are ignored and
.Ic other
means activity in the current window is ignored but not those in other windows.
.It Ic assume-paste-time Ar milliseconds
If keys are entered faster than one in
.Ar milliseconds ,
they are assumed to have been pasted rather than typed and
.Nm
key bindings are not processed.
The default is one millisecond and zero disables.
.It Ic base-index Ar index
Set the base index from which an unused index should be searched when a new
window is created.
The default is zero.
.It Xo Ic bell-action
.Op Ic any | none | current | other
.Xc
Set action on a bell in a window when
.Ic monitor-bell
is on.
The values are the same as those for
.Ic activity-action .
.It Ic default-command Ar shell-command
Set the command used for new windows (if not specified when the window is
created) to
.Ar shell-command ,
which may be any
.Xr sh 1
command.
The default is an empty string, which instructs
.Nm
to create a login shell using the value of the
.Ic default-shell
option.
.It Ic default-shell Ar path
Specify the default shell.
This is used as the login shell for new windows when the
.Ic default-command
option is set to empty, and must be the full path of the executable.
When started
.Nm
tries to set a default value from the first suitable of the
.Ev SHELL
environment variable, the shell returned by
.Xr getpwuid 3 ,
or
.Pa /bin/sh .
This option should be configured when
.Nm
is used as a login shell.
.It Ic default-size Ar XxY
Set the default size of new windows when the
.Ic window-size
option is set to manual or when a session is created with
.Ic new-session
.Fl d .
The value is the width and height separated by an
.Ql x
character.
The default is 80x24.
.It Xo Ic destroy-unattached
.Op Ic on | off
.Xc
If enabled and the session is no longer attached to any clients, it is
destroyed.
.It Xo Ic detach-on-destroy
.Op Ic off | on | no-detached
.Xc
If on (the default), the client is detached when the session it is attached to
is destroyed.
If off, the client is switched to the most recently active of the remaining
sessions.
If
.Ic no-detached ,
the client is detached only if there are no detached sessions; if detached
sessions exist, the client is switched to the most recently active.
.It Ic display-panes-active-colour Ar colour
Set the colour used by the
.Ic display-panes
command to show the indicator for the active pane.
.It Ic display-panes-colour Ar colour
Set the colour used by the
.Ic display-panes
command to show the indicators for inactive panes.
.It Ic display-panes-time Ar time
Set the time in milliseconds for which the indicators shown by the
.Ic display-panes
command appear.
.It Ic display-time Ar time
Set the amount of time for which status line messages and other on-screen
indicators are displayed.
If set to 0, messages and indicators are displayed until a key is pressed.
.Ar time
is in milliseconds.
.It Ic history-limit Ar lines
Set the maximum number of lines held in window history.
This setting applies only to new windows - existing window histories are not
resized and retain the limit at the point they were created.
.It Ic key-table Ar key-table
Set the default key table to
.Ar key-table
instead of
.Em root .
.It Ic lock-after-time Ar number
Lock the session (like the
.Ic lock-session
command) after
.Ar number
seconds of inactivity.
The default is not to lock (set to 0).
.It Ic lock-command Ar shell-command
Command to run when locking each client.
The default is to run
.Xr lock 1
with
.Fl np .
.It Ic message-command-style Ar style
Set status line message command style.
This is used for the command prompt with
.Xr vi 1
keys when in command mode.
For how to specify
.Ar style ,
see the
.Sx STYLES
section.
.It Ic message-style Ar style
Set status line message style.
This is used for messages and for the command prompt.
For how to specify
.Ar style ,
see the
.Sx STYLES
section.
.It Xo Ic mouse
.Op Ic on | off
.Xc
If on,
.Nm
captures the mouse and allows mouse events to be bound as key bindings.
See the
.Sx MOUSE SUPPORT
section for details.
.It Ic prefix Ar key
Set the key accepted as a prefix key.
In addition to the standard keys described under
.Sx KEY BINDINGS ,
.Ic prefix
can be set to the special key
.Ql None
to set no prefix.
.It Ic prefix2 Ar key
Set a secondary key accepted as a prefix key.
Like
.Ic prefix ,
.Ic prefix2
can be set to
.Ql None .
.It Xo Ic renumber-windows
.Op Ic on | off
.Xc
If on, when a window is closed in a session, automatically renumber the other
windows in numerical order.
This respects the
.Ic base-index
option if it has been set.
If off, do not renumber the windows.
.It Ic repeat-time Ar time
Allow multiple commands to be entered without pressing the prefix-key again
in the specified
.Ar time
milliseconds (the default is 500).
Whether a key repeats may be set when it is bound using the
.Fl r
flag to
.Ic bind-key .
Repeat is enabled for the default keys bound to the
.Ic resize-pane
command.
.It Xo Ic set-titles
.Op Ic on | off
.Xc
Attempt to set the client terminal title using the
.Em tsl
and
.Em fsl
.Xr terminfo 5
entries if they exist.
.Nm
automatically sets these to the \ee]0;...\e007 sequence if
the terminal appears to be
.Xr xterm 1 .
This option is off by default.
.It Ic set-titles-string Ar string
String used to set the client terminal title if
.Ic set-titles
is on.
Formats are expanded, see the
.Sx FORMATS
section.
.It Xo Ic silence-action
.Op Ic any | none | current | other
.Xc
Set action on window silence when
.Ic monitor-silence
is on.
The values are the same as those for
.Ic activity-action .
.It Xo Ic status
.Op Ic off | on | 2 | 3 | 4 | 5
.Xc
Show or hide the status line or specify its size.
Using
.Ic on
gives a status line one row in height;
.Ic 2 ,
.Ic 3 ,
.Ic 4
or
.Ic 5
more rows.
.It Ic status-format[] Ar format
Specify the format to be used for each line of the status line.
The default builds the top status line from the various individual status
options below.
.It Ic status-interval Ar interval
Update the status line every
.Ar interval
seconds.
By default, updates will occur every 15 seconds.
A setting of zero disables redrawing at interval.
.It Xo Ic status-justify
.Op Ic left | centre | right | absolute-centre
.Xc
Set the position of the window list in the status line: left, centre or right.
centre puts the window list in the relative centre of the available free space;
absolute-centre uses the centre of the entire horizontal space.
.It Xo Ic status-keys
.Op Ic vi | emacs
.Xc
Use vi or emacs-style
key bindings in the status line, for example at the command prompt.
The default is emacs, unless the
.Ev VISUAL
or
.Ev EDITOR
environment variables are set and contain the string
.Ql vi .
.It Ic status-left Ar string
Display
.Ar string
(by default the session name) to the left of the status line.
.Ar string
will be passed through
.Xr strftime 3 .
Also see the
.Sx FORMATS
and
.Sx STYLES
sections.
.Pp
For details on how the names and titles can be set see the
.Sx "NAMES AND TITLES"
section.
.Pp
Examples are:
.Bd -literal -offset indent
#(sysctl vm.loadavg)
#[fg=yellow,bold]#(apm -l)%%#[default] [#S]
.Ed
.Pp
The default is
.Ql "[#S] " .
.It Ic status-left-length Ar length
Set the maximum
.Ar length
of the left component of the status line.
The default is 10.
.It Ic status-left-style Ar style
Set the style of the left part of the status line.
For how to specify
.Ar style ,
see the
.Sx STYLES
section.
.It Xo Ic status-position
.Op Ic top | bottom
.Xc
Set the position of the status line.
.It Ic status-right Ar string
Display
.Ar string
to the right of the status line.
By default, the current pane title in double quotes, the date and the time
are shown.
As with
.Ic status-left ,
.Ar string
will be passed to
.Xr strftime 3
and character pairs are replaced.
.It Ic status-right-length Ar length
Set the maximum
.Ar length
of the right component of the status line.
The default is 40.
.It Ic status-right-style Ar style
Set the style of the right part of the status line.
For how to specify
.Ar style ,
see the
.Sx STYLES
section.
.It Ic status-style Ar style
Set status line style.
For how to specify
.Ar style ,
see the
.Sx STYLES
section.
.It Ic update-environment[] Ar variable
Set list of environment variables to be copied into the session environment
when a new session is created or an existing session is attached.
Any variables that do not exist in the source environment are set to be
removed from the session environment (as if
.Fl r
was given to the
.Ic set-environment
command).
.It Xo Ic visual-activity
.Op Ic on | off | both
.Xc
If on, display a message instead of sending a bell when activity occurs in a
window for which the
.Ic monitor-activity
window option is enabled.
If set to both, a bell and a message are produced.
.It Xo Ic visual-bell
.Op Ic on | off | both
.Xc
If on, a message is shown on a bell in a window for which the
.Ic monitor-bell
window option is enabled instead of it being passed through to the
terminal (which normally makes a sound).
If set to both, a bell and a message are produced.
Also see the
.Ic bell-action
option.
.It Xo Ic visual-silence
.Op Ic on | off | both
.Xc
If
.Ic monitor-silence
is enabled, prints a message after the interval has expired on a given window
instead of sending a bell.
If set to both, a bell and a message are produced.
.It Ic word-separators Ar string
Sets the session's conception of what characters are considered word
separators, for the purposes of the next and previous word commands in
copy mode.
.El
.Pp
Available window options are:
.Pp
.Bl -tag -width Ds -compact
.It Xo Ic aggressive-resize
.Op Ic on | off
.Xc
Aggressively resize the chosen window.
This means that
.Nm
will resize the window to the size of the smallest or largest session
(see the
.Ic window-size
option) for which it is the current window, rather than the session to
which it is attached.
The window may resize when the current window is changed on another
session; this option is good for full-screen programs which support
.Dv SIGWINCH
and poor for interactive programs such as shells.
.Pp
.It Xo Ic automatic-rename
.Op Ic on | off
.Xc
Control automatic window renaming.
When this setting is enabled,
.Nm
will rename the window automatically using the format specified by
.Ic automatic-rename-format .
This flag is automatically disabled for an individual window when a name
is specified at creation with
.Ic new-window
or
.Ic new-session ,
or later with
.Ic rename-window ,
or with a terminal escape sequence.
It may be switched off globally with:
.Bd -literal -offset indent
set-option -wg automatic-rename off
.Ed
.Pp
.It Ic automatic-rename-format Ar format
The format (see
.Sx FORMATS )
used when the
.Ic automatic-rename
option is enabled.
.Pp
.It Ic clock-mode-colour Ar colour
Set clock colour.
.Pp
.It Xo Ic clock-mode-style
.Op Ic 12 | 24
.Xc
Set clock hour format.
.Pp
.It Ic main-pane-height Ar height
.It Ic main-pane-width Ar width
Set the width or height of the main (left or top) pane in the
.Ic main-horizontal
or
.Ic main-vertical
layouts.
If suffixed by
.Ql % ,
this is a percentage of the window size.
.Pp
.It Ic copy-mode-match-style Ar style
Set the style of search matches in copy mode.
For how to specify
.Ar style ,
see the
.Sx STYLES
section.
.Pp
.It Ic copy-mode-mark-style Ar style
Set the style of the line containing the mark in copy mode.
For how to specify
.Ar style ,
see the
.Sx STYLES
section.
.Pp
.It Ic copy-mode-current-match-style Ar style
Set the style of the current search match in copy mode.
For how to specify
.Ar style ,
see the
.Sx STYLES
section.
.Pp
.It Xo Ic mode-keys
.Op Ic vi | emacs
.Xc
Use vi or emacs-style key bindings in copy mode.
The default is emacs, unless
.Ev VISUAL
or
.Ev EDITOR
contains
.Ql vi .
.Pp
.It Ic mode-style Ar style
Set window modes style.
For how to specify
.Ar style ,
see the
.Sx STYLES
section.
.Pp
.It Xo Ic monitor-activity
.Op Ic on | off
.Xc
Monitor for activity in the window.
Windows with activity are highlighted in the status line.
.Pp
.It Xo Ic monitor-bell
.Op Ic on | off
.Xc
Monitor for a bell in the window.
Windows with a bell are highlighted in the status line.
.Pp
.It Xo Ic monitor-silence
.Op Ic interval
.Xc
Monitor for silence (no activity) in the window within
.Ic interval
seconds.
Windows that have been silent for the interval are highlighted in the
status line.
An interval of zero disables the monitoring.
.Pp
.It Ic other-pane-height Ar height
Set the height of the other panes (not the main pane) in the
.Ic main-horizontal
layout.
If this option is set to 0 (the default), it will have no effect.
If both the
.Ic main-pane-height
and
.Ic other-pane-height
options are set, the main pane will grow taller to make the other panes the
specified height, but will never shrink to do so.
If suffixed by
.Ql % ,
this is a percentage of the window size.
.Pp
.It Ic other-pane-width Ar width
Like
.Ic other-pane-height ,
but set the width of other panes in the
.Ic main-vertical
layout.
.Pp
.It Ic pane-active-border-style Ar style
Set the pane border style for the currently active pane.
For how to specify
.Ar style ,
see the
.Sx STYLES
section.
Attributes are ignored.
.Pp
.It Ic pane-base-index Ar index
Like
.Ic base-index ,
but set the starting index for pane numbers.
.Pp
.It Ic pane-border-format Ar format
Set the text shown in pane border status lines.
.Pp
.It Ic pane-border-lines Ar type
Set the type of characters used for drawing pane borders.
.Ar type
may be one of:
.Bl -tag -width Ds
.It single
single lines using ACS or UTF-8 characters
.It double
double lines using UTF-8 characters
.It heavy
heavy lines using UTF-8 characters
.It simple
simple ASCII characters
.It number
the pane number
.El
.Pp
.Ql double
and
.Ql heavy
will fall back to standard ACS line drawing when UTF-8 is not supported.
.Pp
.It Xo Ic pane-border-status
.Op Ic off | top | bottom
.Xc
Turn pane border status lines off or set their position.
.Pp
.It Ic pane-border-style Ar style
Set the pane border style for panes aside from the active pane.
For how to specify
.Ar style ,
see the
.Sx STYLES
section.
Attributes are ignored.
.Pp
.It Ic popup-style Ar style
Set the popup style.
For how to specify
.Ar style ,
see the
.Sx STYLES
section.
Attributes are ignored.
.Pp
.It Ic popup-border-style Ar style
Set the popup border style.
For how to specify
.Ar style ,
see the
.Sx STYLES
section.
Attributes are ignored.
.Pp
.It Ic popup-border-lines Ar type
Set the type of characters used for drawing popup borders.
.Ar type
may be one of:
.Bl -tag -width Ds
.It single
single lines using ACS or UTF-8 characters (default)
.It rounded
variation of single with rounded corners using UTF-8 characters
.It double
double lines using UTF-8 characters
.It heavy
heavy lines using UTF-8 characters
.It simple
simple ASCII characters
.It padded
simple ASCII space character
.It none
no border
.El
.Pp
.Ql double
and
.Ql heavy
will fall back to standard ACS line drawing when UTF-8 is not supported.
.Pp
.It Ic window-status-activity-style Ar style
Set status line style for windows with an activity alert.
For how to specify
.Ar style ,
see the
.Sx STYLES
section.
.Pp
.It Ic window-status-bell-style Ar style
Set status line style for windows with a bell alert.
For how to specify
.Ar style ,
see the
.Sx STYLES
section.
.Pp
.It Ic window-status-current-format Ar string
Like
.Ar window-status-format ,
but is the format used when the window is the current window.
.Pp
.It Ic window-status-current-style Ar style
Set status line style for the currently active window.
For how to specify
.Ar style ,
see the
.Sx STYLES
section.
.Pp
.It Ic window-status-format Ar string
Set the format in which the window is displayed in the status line window list.
See the
.Sx FORMATS
and
.Sx STYLES
sections.
.Pp
.It Ic window-status-last-style Ar style
Set status line style for the last active window.
For how to specify
.Ar style ,
see the
.Sx STYLES
section.
.Pp
.It Ic window-status-separator Ar string
Sets the separator drawn between windows in the status line.
The default is a single space character.
.Pp
.It Ic window-status-style Ar style
Set status line style for a single window.
For how to specify
.Ar style ,
see the
.Sx STYLES
section.
.Pp
.It Xo Ic window-size
.Ar largest | Ar smallest | Ar manual | Ar latest
.Xc
Configure how
.Nm
determines the window size.
If set to
.Ar largest ,
the size of the largest attached session is used; if
.Ar smallest ,
the size of the smallest.
If
.Ar manual ,
the size of a new window is set from the
.Ic default-size
option and windows are resized automatically.
With
.Ar latest ,
.Nm
uses the size of the client that had the most recent activity.
See also the
.Ic resize-window
command and the
.Ic aggressive-resize
option.
.Pp
.It Xo Ic wrap-search
.Op Ic on | off
.Xc
If this option is set, searches will wrap around the end of the pane contents.
The default is on.
.El
.Pp
Available pane options are:
.Pp
.Bl -tag -width Ds -compact
.It Xo Ic allow-rename
.Op Ic on | off
.Xc
Allow programs in the pane to change the window name using a terminal escape
sequence (\eek...\ee\e\e).
.Pp
.It Xo Ic alternate-screen
.Op Ic on | off
.Xc
This option configures whether programs running inside the pane may use the
terminal alternate screen feature, which allows the
.Em smcup
and
.Em rmcup
.Xr terminfo 5
capabilities.
The alternate screen feature preserves the contents of the window when an
interactive application starts and restores it on exit, so that any output
visible before the application starts reappears unchanged after it exits.
.Pp
.It Ic cursor-colour Ar colour
Set the colour of the cursor.
.Pp
.It Ic pane-colours[] Ar colour
The default colour palette.
Each entry in the array defines the colour
.Nm
uses when the colour with that index is requested.
The index may be from zero to 255.
.Pp
.It Ic cursor-style Ar style
Set the style of the cursor.
Available styles are:
.Ic default ,
.Ic blinking-block ,
.Ic block ,
.Ic blinking-underline ,
.Ic underline ,
.Ic blinking-bar ,
.Ic bar .
.Pp
.It Xo Ic remain-on-exit
.Op Ic on | off | failed
.Xc
A pane with this flag set is not destroyed when the program running in it
exits.
If set to
.Ic failed ,
then only when the program exit status is not zero.
The pane may be reactivated with the
.Ic respawn-pane
command.
.Pp
.It Xo Ic synchronize-panes
.Op Ic on | off
.Xc
Duplicate input to all other panes in the same window where this option is also
on (only for panes that are not in any mode).
.Pp
.It Ic window-active-style Ar style
Set the pane style when it is the active pane.
For how to specify
.Ar style ,
see the
.Sx STYLES
section.
.Pp
.It Ic window-style Ar style
Set the pane style.
For how to specify
.Ar style ,
see the
.Sx STYLES
section.
.El
.Sh HOOKS
.Nm
allows commands to run on various triggers, called
.Em hooks .
Most
.Nm
commands have an
.Em after
hook and there are a number of hooks not associated with commands.
.Pp
Hooks are stored as array options, members of the array are executed in
order when the hook is triggered.
Like options different hooks may be global or belong to a session, window or pane.
Hooks may be configured with the
.Ic set-hook
or
.Ic set-option
commands and displayed with
.Ic show-hooks
or
.Ic show-options
.Fl H .
The following two commands are equivalent:
.Bd -literal -offset indent.
set-hook -g pane-mode-changed[42] 'set -g status-left-style bg=red'
set-option -g pane-mode-changed[42] 'set -g status-left-style bg=red'
.Ed
.Pp
Setting a hook without specifying an array index clears the hook and sets the
first member of the array.
.Pp
A command's after
hook is run after it completes, except when the command is run as part of a hook
itself.
They are named with an
.Ql after-
prefix.
For example, the following command adds a hook to select the even-vertical
layout after every
.Ic split-window :
.Bd -literal -offset indent
set-hook -g after-split-window "selectl even-vertical"
.Ed
.Pp
All the notifications listed in the
.Sx CONTROL MODE
section are hooks (without any arguments), except
.Ic %exit .
The following additional hooks are available:
.Bl -tag -width "XXXXXXXXXXXXXXXXXXXXXX"
.It alert-activity
Run when a window has activity.
See
.Ic monitor-activity .
.It alert-bell
Run when a window has received a bell.
See
.Ic monitor-bell .
.It alert-silence
Run when a window has been silent.
See
.Ic monitor-silence .
.It client-active
Run when a client becomes the latest active client of its session.
.It client-attached
Run when a client is attached.
.It client-detached
Run when a client is detached
.It client-focus-in
Run when focus enters a client
.It client-focus-out
Run when focus exits a client
.It client-resized
Run when a client is resized.
.It client-session-changed
Run when a client's attached session is changed.
.It pane-died
Run when the program running in a pane exits, but
.Ic remain-on-exit
is on so the pane has not closed.
.It pane-exited
Run when the program running in a pane exits.
.It pane-focus-in
Run when the focus enters a pane, if the
.Ic focus-events
option is on.
.It pane-focus-out
Run when the focus exits a pane, if the
.Ic focus-events
option is on.
.It pane-set-clipboard
Run when the terminal clipboard is set using the
.Xr xterm 1
escape sequence.
.It session-created
Run when a new session created.
.It session-closed
Run when a session closed.
.It session-renamed
Run when a session is renamed.
.It window-linked
Run when a window is linked into a session.
.It window-renamed
Run when a window is renamed.
.It window-unlinked
Run when a window is unlinked from a session.
.El
.Pp
Hooks are managed with these commands:
.Bl -tag -width Ds
.It Xo Ic set-hook
.Op Fl agpRuw
.Op Fl t Ar target-pane
.Ar hook-name
.Ar command
.Xc
Without
.Fl R ,
sets (or with
.Fl u
unsets) hook
.Ar hook-name
to
.Ar command .
The flags are the same as for
.Ic set-option .
.Pp
With
.Fl R ,
run
.Ar hook-name
immediately.
.It Xo Ic show-hooks
.Op Fl gpw
.Op Fl t Ar target-pane
.Xc
Shows hooks.
The flags are the same as for
.Ic show-options .
.El
.Sh MOUSE SUPPORT
If the
.Ic mouse
option is on (the default is off),
.Nm
allows mouse events to be bound as keys.
The name of each key is made up of a mouse event (such as
.Ql MouseUp1 )
and a location suffix, one of the following:
.Bl -column "XXXXXXXXXXXXX" -offset indent
.It Li "Pane" Ta "the contents of a pane"
.It Li "Border" Ta "a pane border"
.It Li "Status" Ta "the status line window list"
.It Li "StatusLeft" Ta "the left part of the status line"
.It Li "StatusRight" Ta "the right part of the status line"
.It Li "StatusDefault" Ta "any other part of the status line"
.El
.Pp
The following mouse events are available:
.Bl -column "MouseDown1" "MouseDrag1" "WheelDown" -offset indent
.It Li "WheelUp" Ta "WheelDown" Ta ""
.It Li "MouseDown1" Ta "MouseUp1" Ta "MouseDrag1" Ta "MouseDragEnd1"
.It Li "MouseDown2" Ta "MouseUp2" Ta "MouseDrag2" Ta "MouseDragEnd2"
.It Li "MouseDown3" Ta "MouseUp3" Ta "MouseDrag3" Ta "MouseDragEnd3"
.It Li "SecondClick1" Ta "SecondClick2" Ta "SecondClick3"
.It Li "DoubleClick1" Ta "DoubleClick2" Ta "DoubleClick3"
.It Li "TripleClick1" Ta "TripleClick2" Ta "TripleClick3"
.El
.Pp
The
.Ql SecondClick
events are fired for the second click of a double click, even if there may be a
third click which will fire
.Ql TripleClick
instead of
.Ql DoubleClick .
.Pp
Each should be suffixed with a location, for example
.Ql MouseDown1Status .
.Pp
The special token
.Ql {mouse}
or
.Ql =
may be used as
.Ar target-window
or
.Ar target-pane
in commands bound to mouse key bindings.
It resolves to the window or pane over which the mouse event took place
(for example, the window in the status line over which button 1 was released for a
.Ql MouseUp1Status
binding, or the pane over which the wheel was scrolled for a
.Ql WheelDownPane
binding).
.Pp
The
.Ic send-keys
.Fl M
flag may be used to forward a mouse event to a pane.
.Pp
The default key bindings allow the mouse to be used to select and resize panes,
to copy text and to change window using the status line.
These take effect if the
.Ic mouse
option is turned on.
.Sh FORMATS
Certain commands accept the
.Fl F
flag with a
.Ar format
argument.
This is a string which controls the output format of the command.
Format variables are enclosed in
.Ql #{
and
.Ql } ,
for example
.Ql #{session_name} .
The possible variables are listed in the table below, or the name of a
.Nm
option may be used for an option's value.
Some variables have a shorter alias such as
.Ql #S ;
.Ql ##
is replaced by a single
.Ql # ,
.Ql #,
by a
.Ql \&,
and
.Ql #}
by a
.Ql } .
.Pp
Conditionals are available by prefixing with
.Ql \&?
and separating two alternatives with a comma;
if the specified variable exists and is not zero, the first alternative
is chosen, otherwise the second is used.
For example
.Ql #{?session_attached,attached,not attached}
will include the string
.Ql attached
if the session is attached and the string
.Ql not attached
if it is unattached, or
.Ql #{?automatic-rename,yes,no}
will include
.Ql yes
if
.Ic automatic-rename
is enabled, or
.Ql no
if not.
Conditionals can be nested arbitrarily.
Inside a conditional,
.Ql \&,
and
.Ql }
must be escaped as
.Ql #,
and
.Ql #} ,
unless they are part of a
.Ql #{...}
replacement.
For example:
.Bd -literal -offset indent
#{?pane_in_mode,#[fg=white#,bg=red],#[fg=red#,bg=white]}#W .
.Ed
.Pp
String comparisons may be expressed by prefixing two comma-separated
alternatives by
.Ql == ,
.Ql != ,
.Ql < ,
.Ql > ,
.Ql <=
or
.Ql >=
and a colon.
For example
.Ql #{==:#{host},myhost}
will be replaced by
.Ql 1
if running on
.Ql myhost ,
otherwise by
.Ql 0 .
.Ql ||
and
.Ql &&
evaluate to true if either or both of two comma-separated alternatives are
true, for example
.Ql #{||:#{pane_in_mode},#{alternate_on}} .
.Pp
An
.Ql m
specifies an
.Xr fnmatch 3
or regular expression comparison.
The first argument is the pattern and the second the string to compare.
An optional argument specifies flags:
.Ql r
means the pattern is a regular expression instead of the default
.Xr fnmatch 3
pattern, and
.Ql i
means to ignore case.
For example:
.Ql #{m:*foo*,#{host}}
or
.Ql #{m/ri:^A,MYVAR} .
A
.Ql C
performs a search for an
.Xr fnmatch 3
pattern or regular expression in the pane content and evaluates to zero if not
found, or a line number if found.
Like
.Ql m ,
an
.Ql r
flag means search for a regular expression and
.Ql i
ignores case.
For example:
.Ql #{C/r:^Start}
.Pp
Numeric operators may be performed by prefixing two comma-separated alternatives with an
.Ql e
and an operator.
An optional
.Ql f
flag may be given after the operator to use floating point numbers, otherwise integers are used.
This may be followed by a number giving the number of decimal places to use for the result.
The available operators are:
addition
.Ql + ,
subtraction
.Ql - ,
multiplication
.Ql * ,
division
.Ql / ,
modulus
.Ql m
or
.Ql %
(note that
.Ql %
must be escaped as
.Ql %%
in formats which are also expanded by
.Xr strftime 3 )
and numeric comparison operators
.Ql == ,
.Ql != ,
.Ql < ,
.Ql <= ,
.Ql >
and
.Ql >= .
For example,
.Ql #{e|*|f|4:5.5,3}
multiplies 5.5 by 3 for a result with four decimal places and
.Ql #{e|%%:7,3}
returns the modulus of 7 and 3.
.Ql a
replaces a numeric argument by its ASCII equivalent, so
.Ql #{a:98}
results in
.Ql b .
.Ql c
replaces a
.Nm
colour by its six-digit hexadecimal RGB value.
.Pp
A limit may be placed on the length of the resultant string by prefixing it
by an
.Ql = ,
a number and a colon.
Positive numbers count from the start of the string and negative from the end,
so
.Ql #{=5:pane_title}
will include at most the first five characters of the pane title, or
.Ql #{=-5:pane_title}
the last five characters.
A suffix or prefix may be given as a second argument - if provided then it is
appended or prepended to the string if the length has been trimmed, for example
.Ql #{=/5/...:pane_title}
will append
.Ql ...
if the pane title is more than five characters.
Similarly,
.Ql p
pads the string to a given width, for example
.Ql #{p10:pane_title}
will result in a width of at least 10 characters.
A positive width pads on the left, a negative on the right.
.Ql n
expands to the length of the variable and
.Ql w
to its width when displayed, for example
.Ql #{n:window_name} .
.Pp
Prefixing a time variable with
.Ql t:\&
will convert it to a string, so if
.Ql #{window_activity}
gives
.Ql 1445765102 ,
.Ql #{t:window_activity}
gives
.Ql Sun Oct 25 09:25:02 2015 .
Adding
.Ql p (
.Ql `t/p` )
will use shorter but less accurate time format for times in the past.
A custom format may be given using an
.Ql f
suffix (note that
.Ql %
must be escaped as
.Ql %%
if the format is separately being passed through
.Xr strftime 3 ,
for example in the
.Ic status-left
option):
.Ql #{t/f/%%H#:%%M:window_activity} ,
see
.Xr strftime 3 .
.Pp
The
.Ql b:\&
and
.Ql d:\&
prefixes are
.Xr basename 3
and
.Xr dirname 3
of the variable respectively.
.Ql q:\&
will escape
.Xr sh 1
special characters or with a
.Ql h
suffix, escape hash characters (so
.Ql #
becomes
.Ql ## ) .
.Ql E:\&
will expand the format twice, for example
.Ql #{E:status-left}
is the result of expanding the content of the
.Ic status-left
option rather than the option itself.
.Ql T:\&
is like
.Ql E:\&
but also expands
.Xr strftime 3
specifiers.
.Ql S:\& ,
.Ql W:\&
or
.Ql P:\&
will loop over each session, window or pane and insert the format once
for each.
For windows and panes, two comma-separated formats may be given:
the second is used for the current window or active pane.
For example, to get a list of windows formatted like the status line:
.Bd -literal -offset indent
#{W:#{E:window-status-format} ,#{E:window-status-current-format} }
.Ed
.Pp
.Ql N:\&
checks if a window (without any suffix or with the
.Ql w
suffix) or a session (with the
.Ql s
suffix) name exists, for example
.Ql `N/w:foo`
is replaced with 1 if a window named
.Ql foo
exists.
.Pp
A prefix of the form
.Ql s/foo/bar/:\&
will substitute
.Ql foo
with
.Ql bar
throughout.
The first argument may be an extended regular expression and a final argument may be
.Ql i
to ignore case, for example
.Ql s/a(.)/\e1x/i:\&
would change
.Ql abABab
into
.Ql bxBxbx .
.Pp
In addition, the last line of a shell command's output may be inserted using
.Ql #() .
For example,
.Ql #(uptime)
will insert the system's uptime.
When constructing formats,
.Nm
does not wait for
.Ql #()
commands to finish; instead, the previous result from running the same command is used,
or a placeholder if the command has not been run before.
If the command hasn't exited, the most recent line of output will be used, but the status
line will not be updated more than once a second.
Commands are executed with the
.Nm
global environment set (see the
.Sx GLOBAL AND SESSION ENVIRONMENT
section).
.Pp
An
.Ql l
specifies that a string should be interpreted literally and not expanded.
For example
.Ql #{l:#{?pane_in_mode,yes,no}}
will be replaced by
.Ql #{?pane_in_mode,yes,no} .
.Pp
The following variables are available, where appropriate:
.Bl -column "XXXXXXXXXXXXXXXXXXX" "XXXXX"
.It Sy "Variable name" Ta Sy "Alias" Ta Sy "Replaced with"
.It Li "active_window_index" Ta "" Ta "Index of active window in session"
.It Li "alternate_on" Ta "" Ta "1 if pane is in alternate screen"
.It Li "alternate_saved_x" Ta "" Ta "Saved cursor X in alternate screen"
.It Li "alternate_saved_y" Ta "" Ta "Saved cursor Y in alternate screen"
.It Li "buffer_created" Ta "" Ta "Time buffer created"
.It Li "buffer_name" Ta "" Ta "Name of buffer"
.It Li "buffer_sample" Ta "" Ta "Sample of start of buffer"
.It Li "buffer_size" Ta "" Ta "Size of the specified buffer in bytes"
.It Li "client_activity" Ta "" Ta "Time client last had activity"
.It Li "client_cell_height" Ta "" Ta "Height of each client cell in pixels"
.It Li "client_cell_width" Ta "" Ta "Width of each client cell in pixels"
.It Li "client_control_mode" Ta "" Ta "1 if client is in control mode"
.It Li "client_created" Ta "" Ta "Time client created"
.It Li "client_discarded" Ta "" Ta "Bytes discarded when client behind"
.It Li "client_flags" Ta "" Ta "List of client flags"
.It Li "client_height" Ta "" Ta "Height of client"
.It Li "client_key_table" Ta "" Ta "Current key table"
.It Li "client_last_session" Ta "" Ta "Name of the client's last session"
.It Li "client_name" Ta "" Ta "Name of client"
.It Li "client_pid" Ta "" Ta "PID of client process"
.It Li "client_prefix" Ta "" Ta "1 if prefix key has been pressed"
.It Li "client_readonly" Ta "" Ta "1 if client is readonly"
.It Li "client_session" Ta "" Ta "Name of the client's session"
.It Li "client_termfeatures" Ta "" Ta "Terminal features of client, if any"
.It Li "client_termname" Ta "" Ta "Terminal name of client"
.It Li "client_termtype" Ta "" Ta "Terminal type of client, if available"
.It Li "client_tty" Ta "" Ta "Pseudo terminal of client"
.It Li "client_utf8" Ta "" Ta "1 if client supports UTF-8"
.It Li "client_width" Ta "" Ta "Width of client"
.It Li "client_written" Ta "" Ta "Bytes written to client"
.It Li "command" Ta "" Ta "Name of command in use, if any"
.It Li "command_list_alias" Ta "" Ta "Command alias if listing commands"
.It Li "command_list_name" Ta "" Ta "Command name if listing commands"
.It Li "command_list_usage" Ta "" Ta "Command usage if listing commands"
.It Li "config_files" Ta "" Ta "List of configuration files loaded"
.It Li "copy_cursor_line" Ta "" Ta "Line the cursor is on in copy mode"
.It Li "copy_cursor_word" Ta "" Ta "Word under cursor in copy mode"
.It Li "copy_cursor_x" Ta "" Ta "Cursor X position in copy mode"
.It Li "copy_cursor_y" Ta "" Ta "Cursor Y position in copy mode"
.It Li "current_file" Ta "" Ta "Current configuration file"
.It Li "cursor_character" Ta "" Ta "Character at cursor in pane"
.It Li "cursor_flag" Ta "" Ta "Pane cursor flag"
.It Li "cursor_x" Ta "" Ta "Cursor X position in pane"
.It Li "cursor_y" Ta "" Ta "Cursor Y position in pane"
.It Li "history_bytes" Ta "" Ta "Number of bytes in window history"
.It Li "history_limit" Ta "" Ta "Maximum window history lines"
.It Li "history_size" Ta "" Ta "Size of history in lines"
.It Li "hook" Ta "" Ta "Name of running hook, if any"
.It Li "hook_client" Ta "" Ta "Name of client where hook was run, if any"
.It Li "hook_pane" Ta "" Ta "ID of pane where hook was run, if any"
.It Li "hook_session" Ta "" Ta "ID of session where hook was run, if any"
.It Li "hook_session_name" Ta "" Ta "Name of session where hook was run, if any"
.It Li "hook_window" Ta "" Ta "ID of window where hook was run, if any"
.It Li "hook_window_name" Ta "" Ta "Name of window where hook was run, if any"
.It Li "host" Ta "#H" Ta "Hostname of local host"
.It Li "host_short" Ta "#h" Ta "Hostname of local host (no domain name)"
.It Li "insert_flag" Ta "" Ta "Pane insert flag"
.It Li "keypad_cursor_flag" Ta "" Ta "Pane keypad cursor flag"
.It Li "keypad_flag" Ta "" Ta "Pane keypad flag"
.It Li "last_window_index" Ta "" Ta "Index of last window in session"
.It Li "line" Ta "" Ta "Line number in the list"
.It Li "mouse_all_flag" Ta "" Ta "Pane mouse all flag"
.It Li "mouse_any_flag" Ta "" Ta "Pane mouse any flag"
.It Li "mouse_button_flag" Ta "" Ta "Pane mouse button flag"
.It Li "mouse_line" Ta "" Ta "Line under mouse, if any"
.It Li "mouse_sgr_flag" Ta "" Ta "Pane mouse SGR flag"
.It Li "mouse_standard_flag" Ta "" Ta "Pane mouse standard flag"
.It Li "mouse_utf8_flag" Ta "" Ta "Pane mouse UTF-8 flag"
.It Li "mouse_word" Ta "" Ta "Word under mouse, if any"
.It Li "mouse_x" Ta "" Ta "Mouse X position, if any"
.It Li "mouse_y" Ta "" Ta "Mouse Y position, if any"
.It Li "origin_flag" Ta "" Ta "Pane origin flag"
.It Li "pane_active" Ta "" Ta "1 if active pane"
.It Li "pane_at_bottom" Ta "" Ta "1 if pane is at the bottom of window"
.It Li "pane_at_left" Ta "" Ta "1 if pane is at the left of window"
.It Li "pane_at_right" Ta "" Ta "1 if pane is at the right of window"
.It Li "pane_at_top" Ta "" Ta "1 if pane is at the top of window"
.It Li "pane_bg" Ta "" Ta "Pane background colour"
.It Li "pane_bottom" Ta "" Ta "Bottom of pane"
.It Li "pane_current_command" Ta "" Ta "Current command if available"
.It Li "pane_current_path" Ta "" Ta "Current path if available"
.It Li "pane_dead" Ta "" Ta "1 if pane is dead"
.It Li "pane_dead_status" Ta "" Ta "Exit status of process in dead pane"
.It Li "pane_fg" Ta "" Ta "Pane foreground colour"
.It Li "pane_format" Ta "" Ta "1 if format is for a pane"
.It Li "pane_height" Ta "" Ta "Height of pane"
.It Li "pane_id" Ta "#D" Ta "Unique pane ID"
.It Li "pane_in_mode" Ta "" Ta "1 if pane is in a mode"
.It Li "pane_index" Ta "#P" Ta "Index of pane"
.It Li "pane_input_off" Ta "" Ta "1 if input to pane is disabled"
.It Li "pane_last" Ta "" Ta "1 if last pane"
.It Li "pane_left" Ta "" Ta "Left of pane"
.It Li "pane_marked" Ta "" Ta "1 if this is the marked pane"
.It Li "pane_marked_set" Ta "" Ta "1 if a marked pane is set"
.It Li "pane_mode" Ta "" Ta "Name of pane mode, if any"
.It Li "pane_path" Ta "" Ta "Path of pane (can be set by application)"
.It Li "pane_pid" Ta "" Ta "PID of first process in pane"
.It Li "pane_pipe" Ta "" Ta "1 if pane is being piped"
.It Li "pane_right" Ta "" Ta "Right of pane"
.It Li "pane_search_string" Ta "" Ta "Last search string in copy mode"
.It Li "pane_start_command" Ta "" Ta "Command pane started with"
.It Li "pane_synchronized" Ta "" Ta "1 if pane is synchronized"
.It Li "pane_tabs" Ta "" Ta "Pane tab positions"
.It Li "pane_title" Ta "#T" Ta "Title of pane (can be set by application)"
.It Li "pane_top" Ta "" Ta "Top of pane"
.It Li "pane_tty" Ta "" Ta "Pseudo terminal of pane"
.It Li "pane_width" Ta "" Ta "Width of pane"
.It Li "pid" Ta "" Ta "Server PID"
.It Li "rectangle_toggle" Ta "" Ta "1 if rectangle selection is activated"
.It Li "scroll_position" Ta "" Ta "Scroll position in copy mode"
.It Li "scroll_region_lower" Ta "" Ta "Bottom of scroll region in pane"
.It Li "scroll_region_upper" Ta "" Ta "Top of scroll region in pane"
.It Li "search_match" Ta "" Ta "Search match if any"
.It Li "search_present" Ta "" Ta "1 if search started in copy mode"
.It Li "selection_active" Ta "" Ta "1 if selection started and changes with the cursor in copy mode"
.It Li "selection_end_x" Ta "" Ta "X position of the end of the selection"
.It Li "selection_end_y" Ta "" Ta "Y position of the end of the selection"
.It Li "selection_present" Ta "" Ta "1 if selection started in copy mode"
.It Li "selection_start_x" Ta "" Ta "X position of the start of the selection"
.It Li "selection_start_y" Ta "" Ta "Y position of the start of the selection"
.It Li "session_activity" Ta "" Ta "Time of session last activity"
.It Li "session_alerts" Ta "" Ta "List of window indexes with alerts"
.It Li "session_attached" Ta "" Ta "Number of clients session is attached to"
.It Li "session_attached_list" Ta "" Ta "List of clients session is attached to"
.It Li "session_created" Ta "" Ta "Time session created"
.It Li "session_format" Ta "" Ta "1 if format is for a session"
.It Li "session_group" Ta "" Ta "Name of session group"
.It Li "session_group_attached" Ta "" Ta "Number of clients sessions in group are attached to"
.It Li "session_group_attached_list" Ta "" Ta "List of clients sessions in group are attached to"
.It Li "session_group_list" Ta "" Ta "List of sessions in group"
.It Li "session_group_many_attached" Ta "" Ta "1 if multiple clients attached to sessions in group"
.It Li "session_group_size" Ta "" Ta "Size of session group"
.It Li "session_grouped" Ta "" Ta "1 if session in a group"
.It Li "session_id" Ta "" Ta "Unique session ID"
.It Li "session_last_attached" Ta "" Ta "Time session last attached"
.It Li "session_many_attached" Ta "" Ta "1 if multiple clients attached"
.It Li "session_marked" Ta "" Ta "1 if this session contains the marked pane"
.It Li "session_name" Ta "#S" Ta "Name of session"
.It Li "session_path" Ta "" Ta "Working directory of session"
.It Li "session_stack" Ta "" Ta "Window indexes in most recent order"
.It Li "session_windows" Ta "" Ta "Number of windows in session"
.It Li "socket_path" Ta "" Ta "Server socket path"
.It Li "start_time" Ta "" Ta "Server start time"
.It Li "version" Ta "" Ta "Server version"
.It Li "window_active" Ta "" Ta "1 if window active"
.It Li "window_active_clients" Ta "" Ta "Number of clients viewing this window"
.It Li "window_active_clients_list" Ta "" Ta "List of clients viewing this window"
.It Li "window_active_sessions" Ta "" Ta "Number of sessions on which this window is active"
.It Li "window_active_sessions_list" Ta "" Ta "List of sessions on which this window is active"
.It Li "window_activity" Ta "" Ta "Time of window last activity"
.It Li "window_activity_flag" Ta "" Ta "1 if window has activity"
.It Li "window_bell_flag" Ta "" Ta "1 if window has bell"
.It Li "window_bigger" Ta "" Ta "1 if window is larger than client"
.It Li "window_cell_height" Ta "" Ta "Height of each cell in pixels"
.It Li "window_cell_width" Ta "" Ta "Width of each cell in pixels"
.It Li "window_end_flag" Ta "" Ta "1 if window has the highest index"
.It Li "window_flags" Ta "#F" Ta "Window flags with # escaped as ##"
.It Li "window_raw_flags" Ta "" Ta "Window flags with nothing escaped"
.It Li "window_format" Ta "" Ta "1 if format is for a window"
.It Li "window_height" Ta "" Ta "Height of window"
.It Li "window_id" Ta "" Ta "Unique window ID"
.It Li "window_index" Ta "#I" Ta "Index of window"
.It Li "window_last_flag" Ta "" Ta "1 if window is the last used"
.It Li "window_layout" Ta "" Ta "Window layout description, ignoring zoomed window panes"
.It Li "window_linked" Ta "" Ta "1 if window is linked across sessions"
.It Li "window_linked_sessions" Ta "" Ta "Number of sessions this window is linked to"
.It Li "window_linked_sessions_list" Ta "" Ta "List of sessions this window is linked to"
.It Li "window_marked_flag" Ta "" Ta "1 if window contains the marked pane"
.It Li "window_name" Ta "#W" Ta "Name of window"
.It Li "window_offset_x" Ta "" Ta "X offset into window if larger than client"
.It Li "window_offset_y" Ta "" Ta "Y offset into window if larger than client"
.It Li "window_panes" Ta "" Ta "Number of panes in window"
.It Li "window_silence_flag" Ta "" Ta "1 if window has silence alert"
.It Li "window_stack_index" Ta "" Ta "Index in session most recent stack"
.It Li "window_start_flag" Ta "" Ta "1 if window has the lowest index"
.It Li "window_visible_layout" Ta "" Ta "Window layout description, respecting zoomed window panes"
.It Li "window_width" Ta "" Ta "Width of window"
.It Li "window_zoomed_flag" Ta "" Ta "1 if window is zoomed"
.It Li "wrap_flag" Ta "" Ta "Pane wrap flag"
.El
.Sh STYLES
.Nm
offers various options to specify the colour and attributes of aspects of the
interface, for example
.Ic status-style
for the status line.
In addition, embedded styles may be specified in format options, such as
.Ic status-left ,
by enclosing them in
.Ql #[
and
.Ql \&] .
.Pp
A style may be the single term
.Ql default
to specify the default style (which may come from an option, for example
.Ic status-style
in the status line) or a space
or comma separated list of the following:
.Bl -tag -width Ds
.It Ic fg=colour
Set the foreground colour.
The colour is one of:
.Ic black ,
.Ic red ,
.Ic green ,
.Ic yellow ,
.Ic blue ,
.Ic magenta ,
.Ic cyan ,
.Ic white ;
if supported the bright variants
.Ic brightred ,
.Ic brightgreen ,
.Ic brightyellow ;
.Ic colour0
to
.Ic colour255
from the 256-colour set;
.Ic default
for the default colour;
.Ic terminal
for the terminal default colour; or a hexadecimal RGB string such as
.Ql #ffffff .
.It Ic bg=colour
Set the background colour.
.It Ic none
Set no attributes (turn off any active attributes).
.It Xo Ic acs ,
.Ic bright
(or
.Ic bold ) ,
.Ic dim ,
.Ic underscore ,
.Ic blink ,
.Ic reverse ,
.Ic hidden ,
.Ic italics ,
.Ic overline ,
.Ic strikethrough ,
.Ic double-underscore ,
.Ic curly-underscore ,
.Ic dotted-underscore ,
.Ic dashed-underscore
.Xc
Set an attribute.
Any of the attributes may be prefixed with
.Ql no
to unset.
.Ic acs
is the terminal alternate character set.
.It Xo Ic align=left
(or
.Ic noalign ) ,
.Ic align=centre ,
.Ic align=right
.Xc
Align text to the left, centre or right of the available space if appropriate.
.It Ic fill=colour
Fill the available space with a background colour if appropriate.
.It Xo Ic list=on ,
.Ic list=focus ,
.Ic list=left-marker ,
.Ic list=right-marker ,
.Ic nolist
.Xc
Mark the position of the various window list components in the
.Ic status-format
option:
.Ic list=on
marks the start of the list;
.Ic list=focus
is the part of the list that should be kept in focus if the entire list won't fit
in the available space (typically the current window);
.Ic list=left-marker
and
.Ic list=right-marker
mark the text to be used to mark that text has been trimmed from the left or
right of the list if there is not enough space.
.It Xo Ic push-default ,
.Ic pop-default
.Xc
Store the current colours and attributes as the default or reset to the previous
default.
A
.Ic push-default
affects any subsequent use of the
.Ic default
term until a
.Ic pop-default .
Only one default may be pushed (each
.Ic push-default
replaces the previous saved default).
.It Xo Ic range=left ,
.Ic range=right ,
.Ic range=window|X ,
.Ic norange
.Xc
Mark a range in the
.Ic status-format
option.
.Ic range=left
and
.Ic range=right
are the text used for the
.Ql StatusLeft
and
.Ql StatusRight
mouse keys.
.Ic range=window|X
is the range for a window passed to the
.Ql Status
mouse key, where
.Ql X
is a window index.
.El
.Pp
Examples are:
.Bd -literal -offset indent
fg=yellow bold underscore blink
bg=black,fg=default,noreverse
.Ed
.Sh NAMES AND TITLES
.Nm
distinguishes between names and titles.
Windows and sessions have names, which may be used to specify them in targets
and are displayed in the status line and various lists: the name is the
.Nm
identifier for a window or session.
Only panes have titles.
A pane's title is typically set by the program running inside the pane using
an escape sequence (like it would set the
.Xr xterm 1
window title in
.Xr X 7 ) .
Windows themselves do not have titles - a window's title is the title of its
active pane.
.Nm
itself may set the title of the terminal in which the client is running, see
the
.Ic set-titles
option.
.Pp
A session's name is set with the
.Ic new-session
and
.Ic rename-session
commands.
A window's name is set with one of:
.Bl -enum -width Ds
.It
A command argument (such as
.Fl n
for
.Ic new-window
or
.Ic new-session ) .
.It
An escape sequence (if the
.Ic allow-rename
option is turned on):
.Bd -literal -offset indent
$ printf '\e033kWINDOW_NAME\e033\e\e'
.Ed
.It
Automatic renaming, which sets the name to the active command in the window's
active pane.
See the
.Ic automatic-rename
option.
.El
.Pp
When a pane is first created, its title is the hostname.
A pane's title can be set via the title setting escape sequence, for example:
.Bd -literal -offset indent
$ printf '\e033]2;My Title\e033\e\e'
.Ed
.Pp
It can also be modified with the
.Ic select-pane
.Fl T
command.
.Sh GLOBAL AND SESSION ENVIRONMENT
When the server is started,
.Nm
copies the environment into the
.Em global environment ;
in addition, each session has a
.Em session environment .
When a window is created, the session and global environments are merged.
If a variable exists in both, the value from the session environment is used.
The result is the initial environment passed to the new process.
.Pp
The
.Ic update-environment
session option may be used to update the session environment from the client
when a new session is created or an old reattached.
.Nm
also initialises the
.Ev TMUX
variable with some internal information to allow commands to be executed
from inside, and the
.Ev TERM
variable with the correct terminal setting of
.Ql screen .
.Pp
Variables in both session and global environments may be marked as hidden.
Hidden variables are not passed into the environment of new processes and
instead can only be used by tmux itself (for example in formats, see the
.Sx FORMATS
section).
.Pp
Commands to alter and view the environment are:
.Bl -tag -width Ds
.Tg setenv
.It Xo Ic set-environment
.Op Fl Fhgru
.Op Fl t Ar target-session
.Ar name Op Ar value
.Xc
.D1 Pq alias: Ic setenv
Set or unset an environment variable.
If
.Fl g
is used, the change is made in the global environment; otherwise, it is applied
to the session environment for
.Ar target-session .
If
.Fl F
is present, then
.Ar value
is expanded as a format.
The
.Fl u
flag unsets a variable.
.Fl r
indicates the variable is to be removed from the environment before starting a
new process.
.Fl h
marks the variable as hidden.
.Tg showenv
.It Xo Ic show-environment
.Op Fl hgs
.Op Fl t Ar target-session
.Op Ar variable
.Xc
.D1 Pq alias: Ic showenv
Display the environment for
.Ar target-session
or the global environment with
.Fl g .
If
.Ar variable
is omitted, all variables are shown.
Variables removed from the environment are prefixed with
.Ql - .
If
.Fl s
is used, the output is formatted as a set of Bourne shell commands.
.Fl h
shows hidden variables (omitted by default).
.El
.Sh STATUS LINE
.Nm
includes an optional status line which is displayed in the bottom line of each
terminal.
.Pp
By default, the status line is enabled and one line in height (it may be
disabled or made multiple lines with the
.Ic status
session option) and contains, from left-to-right: the name of the current
session in square brackets; the window list; the title of the active pane
in double quotes; and the time and date.
.Pp
Each line of the status line is configured with the
.Ic status-format
option.
The default is made of three parts: configurable left and right sections (which
may contain dynamic content such as the time or output from a shell command,
see the
.Ic status-left ,
.Ic status-left-length ,
.Ic status-right ,
and
.Ic status-right-length
options below), and a central window list.
By default, the window list shows the index, name and (if any) flag of the
windows present in the current session in ascending numerical order.
It may be customised with the
.Ar window-status-format
and
.Ar window-status-current-format
options.
The flag is one of the following symbols appended to the window name:
.Bl -column "Symbol" "Meaning" -offset indent
.It Sy "Symbol" Ta Sy "Meaning"
.It Li "*" Ta "Denotes the current window."
.It Li "-" Ta "Marks the last window (previously selected)."
.It Li "#" Ta "Window activity is monitored and activity has been detected."
.It Li "\&!" Ta "Window bells are monitored and a bell has occurred in the window."
.It Li "~" Ta "The window has been silent for the monitor-silence interval."
.It Li "M" Ta "The window contains the marked pane."
.It Li "Z" Ta "The window's active pane is zoomed."
.El
.Pp
The # symbol relates to the
.Ic monitor-activity
window option.
The window name is printed in inverted colours if an alert (bell, activity or
silence) is present.
.Pp
The colour and attributes of the status line may be configured, the entire
status line using the
.Ic status-style
session option and individual windows using the
.Ic window-status-style
window option.
.Pp
The status line is automatically refreshed at interval if it has changed, the
interval may be controlled with the
.Ic status-interval
session option.
.Pp
Commands related to the status line are as follows:
.Bl -tag -width Ds
.Tg clrphist
.It Xo Ic clear-prompt-history
.Op Fl T Ar prompt-type
.Xc
<<<<<<< HEAD
.D1 (alias: Ic clrphist)
=======
.D1 Pq alias: Ic clrphist
>>>>>>> d721fb2a
Clear status prompt history for prompt type
.Ar prompt-type .
If
.Fl T
is omitted, then clear history for all types.
See
.Ic command-prompt
for possible values for
.Ar prompt-type .
.It Xo Ic command-prompt
.Op Fl 1bFikN
.Op Fl I Ar inputs
.Op Fl p Ar prompts
.Op Fl t Ar target-client
.Op Fl T Ar prompt-type
.Op Ar template
.Xc
Open the command prompt in a client.
This may be used from inside
.Nm
to execute commands interactively.
.Pp
If
.Ar template
is specified, it is used as the command.
With
.Fl F ,
.Ar template
is expanded as a format.
.Pp
If present,
.Fl I
is a comma-separated list of the initial text for each prompt.
If
.Fl p
is given,
.Ar prompts
is a comma-separated list of prompts which are displayed in order; otherwise
a single prompt is displayed, constructed from
.Ar template
if it is present, or
.Ql \&:
if not.
.Pp
Before the command is executed, the first occurrence of the string
.Ql %%
and all occurrences of
.Ql %1
are replaced by the response to the first prompt, all
.Ql %2
are replaced with the response to the second prompt, and so on for further
prompts.
Up to nine prompt responses may be replaced
.Po
.Ql %1
to
.Ql %9
.Pc .
.Ql %%%
is like
.Ql %%
but any quotation marks are escaped.
.Pp
.Fl 1
makes the prompt only accept one key press, in this case the resulting input
is a single character.
.Fl k
is like
.Fl 1
but the key press is translated to a key name.
.Fl N
makes the prompt only accept numeric key presses.
.Fl i
executes the command every time the prompt input changes instead of when the
user exits the command prompt.
.Pp
.Fl T
tells
.Nm
the prompt type.
This affects what completions are offered when
.Em Tab
is pressed.
Available types are:
.Ql command ,
.Ql search ,
.Ql target
and
.Ql window-target .
.Pp
The following keys have a special meaning in the command prompt, depending
on the value of the
.Ic status-keys
option:
.Bl -column "FunctionXXXXXXXXXXXXXXXXXXXXXXXXX" "viXXXX" "emacsX" -offset indent
.It Sy "Function" Ta Sy "vi" Ta Sy "emacs"
.It Li "Cancel command prompt" Ta "q" Ta "Escape"
.It Li "Delete from cursor to start of word" Ta "" Ta "C-w"
.It Li "Delete entire command" Ta "d" Ta "C-u"
.It Li "Delete from cursor to end" Ta "D" Ta "C-k"
.It Li "Execute command" Ta "Enter" Ta "Enter"
.It Li "Get next command from history" Ta "" Ta "Down"
.It Li "Get previous command from history" Ta "" Ta "Up"
.It Li "Insert top paste buffer" Ta "p" Ta "C-y"
.It Li "Look for completions" Ta "Tab" Ta "Tab"
.It Li "Move cursor left" Ta "h" Ta "Left"
.It Li "Move cursor right" Ta "l" Ta "Right"
.It Li "Move cursor to end" Ta "$" Ta "C-e"
.It Li "Move cursor to next word" Ta "w" Ta "M-f"
.It Li "Move cursor to previous word" Ta "b" Ta "M-b"
.It Li "Move cursor to start" Ta "0" Ta "C-a"
.It Li "Transpose characters" Ta "" Ta "C-t"
.El
.Pp
With
.Fl b ,
the prompt is shown in the background and the invoking client does not exit
until it is dismissed.
.Tg confirm
.It Xo Ic confirm-before
.Op Fl b
.Op Fl p Ar prompt
.Op Fl t Ar target-client
.Ar command
.Xc
.D1 Pq alias: Ic confirm
Ask for confirmation before executing
.Ar command .
If
.Fl p
is given,
.Ar prompt
is the prompt to display; otherwise a prompt is constructed from
.Ar command .
It may contain the special character sequences supported by the
.Ic status-left
option.
With
.Fl b ,
the prompt is shown in the background and the invoking client does not exit
until it is dismissed.
.Tg menu
.It Xo Ic display-menu
.Op Fl O
.Op Fl c Ar target-client
.Op Fl t Ar target-pane
.Op Fl T Ar title
.Op Fl x Ar position
.Op Fl y Ar position
.Ar name
.Ar key
.Ar command
.Ar ...
.Xc
.D1 Pq alias: Ic menu
Display a menu on
.Ar target-client .
.Ar target-pane
gives the target for any commands run from the menu.
.Pp
A menu is passed as a series of arguments: first the menu item name,
second the key shortcut (or empty for none) and third the command
to run when the menu item is chosen.
The name and command are formats, see the
.Sx FORMATS
and
.Sx STYLES
sections.
If the name begins with a hyphen (-), then the item is disabled (shown dim) and
may not be chosen.
The name may be empty for a separator line, in which case both the key and
command should be omitted.
.Pp
.Fl T
is a format for the menu title (see
.Sx FORMATS ) .
.Pp
.Fl x
and
.Fl y
give the position of the menu.
Both may be a row or column number, or one of the following special values:
.Bl -column "XXXXX" "XXXX" -offset indent
.It Sy "Value" Ta Sy "Flag" Ta Sy "Meaning"
.It Li "C" Ta "Both" Ta "The centre of the terminal"
.It Li "R" Ta Fl x Ta "The right side of the terminal"
.It Li "P" Ta "Both" Ta "The bottom left of the pane"
.It Li "M" Ta "Both" Ta "The mouse position"
.It Li "W" Ta "Both" Ta "The window position on the status line"
.It Li "S" Ta Fl y Ta "The line above or below the status line"
.El
.Pp
Or a format, which is expanded including the following additional variables:
.Bl -column "XXXXXXXXXXXXXXXXXXXXXXXXXX" -offset indent
.It Sy "Variable name" Ta Sy "Replaced with"
.It Li "popup_centre_x" Ta "Centered in the client"
.It Li "popup_centre_y" Ta "Centered in the client"
.It Li "popup_height" Ta "Height of menu or popup"
.It Li "popup_mouse_bottom" Ta "Bottom of at the mouse"
.It Li "popup_mouse_centre_x" Ta "Horizontal centre at the mouse"
.It Li "popup_mouse_centre_y" Ta "Vertical centre at the mouse"
.It Li "popup_mouse_top" Ta "Top at the mouse"
.It Li "popup_mouse_x" Ta "Mouse X position"
.It Li "popup_mouse_y" Ta "Mouse Y position"
.It Li "popup_pane_bottom" Ta "Bottom of the pane"
.It Li "popup_pane_left" Ta "Left of the pane"
.It Li "popup_pane_right" Ta "Right of the pane"
.It Li "popup_pane_top" Ta "Top of the pane"
.It Li "popup_status_line_y" Ta "Above or below the status line"
.It Li "popup_width" Ta "Width of menu or popup"
.It Li "popup_window_status_line_x" Ta "At the window position in status line"
.It Li "popup_window_status_line_y" Ta "At the status line showing the window"
.El
.Pp
Each menu consists of items followed by a key shortcut shown in brackets.
If the menu is too large to fit on the terminal, it is not displayed.
Pressing the key shortcut chooses the corresponding item.
If the mouse is enabled and the menu is opened from a mouse key binding,
releasing the mouse button with an item selected chooses that item and
releasing the mouse button without an item selected closes the menu.
.Fl O
changes this behaviour so that the menu does not close when the mouse button is
released without an item selected the menu is not closed and a mouse button
must be clicked to choose an item.
.Pp
The following keys are also available:
.Bl -column "Key" "Function" -offset indent
.It Sy "Key" Ta Sy "Function"
.It Li "Enter" Ta "Choose selected item"
.It Li "Up" Ta "Select previous item"
.It Li "Down" Ta "Select next item"
.It Li "q" Ta "Exit menu"
.El
.Tg display
.It Xo Ic display-message
.Op Fl aINpv
.Op Fl c Ar target-client
.Op Fl d Ar delay
.Op Fl t Ar target-pane
.Op Ar message
.Xc
.D1 Pq alias: Ic display
Display a message.
If
.Fl p
is given, the output is printed to stdout, otherwise it is displayed in the
.Ar target-client
status line for up to
.Ar delay
milliseconds.
If
.Ar delay
is not given, the
.Ic message-time
option is used; a delay of zero waits for a key press.
.Ql N
ignores key presses and closes only after the delay expires.
The format of
.Ar message
is described in the
.Sx FORMATS
section; information is taken from
.Ar target-pane
if
.Fl t
is given, otherwise the active pane.
.Pp
.Fl v
prints verbose logging as the format is parsed and
.Fl a
lists the format variables and their values.
.Pp
.Fl I
forwards any input read from stdin to the empty pane given by
.Ar target-pane .
.Tg popup
.It Xo Ic display-popup
.Op Fl BCE
.Op Fl b Ar border-lines
.Op Fl c Ar target-client
.Op Fl d Ar start-directory
.Op Fl e Ar environment
.Op Fl h Ar height
.Op Fl s Ar style
.Op Fl S Ar border-style
.Op Fl t Ar target-pane
.Op Fl T Ar title
.Op Fl w Ar width
.Op Fl x Ar position
.Op Fl y Ar position
.Op Ar shell-command
.Xc
.D1 Pq alias: Ic popup
Display a popup running
.Ar shell-command
on
.Ar target-client .
A popup is a rectangular box drawn over the top of any panes.
Panes are not updated while a popup is present.
.Pp
.Fl E
closes the popup automatically when
.Ar shell-command
exits.
Two
.Fl E
closes the popup only if
.Ar shell-command
exited with success.
.Pp
.Fl x
and
.Fl y
give the position of the popup, they have the same meaning as for the
.Ic display-menu
command.
.Fl w
and
.Fl h
give the width and height - both may be a percentage (followed by
.Ql % ) .
If omitted, half of the terminal size is used.
.Pp
.Fl B
does not surround the popup by a border.
.Pp
.Fl b
sets the type of border line for the popup.
When
.Fl B
is specified the
.Fl b
option is ignored.
See
.Ic popup-border-lines
for possible values for
.Ar border-lines .
.Pp
.Fl s
sets the style for the popup and
.Fl S
sets the style for the popup border.
For how to specify
.Ar style ,
see the
.Sx STYLES
section.
.Pp
.Fl e
takes the form
.Ql VARIABLE=value
and sets an environment variable for the popup; it may be specified multiple
times.
.Pp
.Fl T
is a format for the popup title (see
.Sx FORMATS ) .
.Pp
The
.Fl C
flag closes any popup on the client.
.Tg showphist
.It Xo Ic show-prompt-history
.Op Fl T Ar prompt-type
.Xc
<<<<<<< HEAD
.D1 (alias: Ic showphist)
=======
.D1 Pq alias: Ic showphist
>>>>>>> d721fb2a
Display status prompt history for prompt type
.Ar prompt-type .
If
.Fl T
is omitted, then show history for all types.
See
.Ic command-prompt
for possible values for
.Ar prompt-type .
.El
.Sh BUFFERS
.Nm
maintains a set of named
.Em paste buffers .
Each buffer may be either explicitly or automatically named.
Explicitly named buffers are named when created with the
.Ic set-buffer
or
.Ic load-buffer
commands, or by renaming an automatically named buffer with
.Ic set-buffer
.Fl n .
Automatically named buffers are given a name such as
.Ql buffer0001 ,
.Ql buffer0002
and so on.
When the
.Ic buffer-limit
option is reached, the oldest automatically named buffer is deleted.
Explicitly named buffers are not subject to
.Ic buffer-limit
and may be deleted with the
.Ic delete-buffer
command.
.Pp
Buffers may be added using
.Ic copy-mode
or the
.Ic set-buffer
and
.Ic load-buffer
commands, and pasted into a window using the
.Ic paste-buffer
command.
If a buffer command is used and no buffer is specified, the most
recently added automatically named buffer is assumed.
.Pp
A configurable history buffer is also maintained for each window.
By default, up to 2000 lines are kept; this can be altered with the
.Ic history-limit
option (see the
.Ic set-option
command above).
.Pp
The buffer commands are as follows:
.Bl -tag -width Ds
.It Xo
.Ic choose-buffer
.Op Fl NZr
.Op Fl F Ar format
.Op Fl f Ar filter
.Op Fl K Ar key-format
.Op Fl O Ar sort-order
.Op Fl t Ar target-pane
.Op Ar template
.Xc
Put a pane into buffer mode, where a buffer may be chosen interactively from
a list.
Each buffer is shown on one line.
A shortcut key is shown on the left in brackets allowing for immediate choice,
or the list may be navigated and an item chosen or otherwise manipulated using
the keys below.
.Fl Z
zooms the pane.
The following keys may be used in buffer mode:
.Bl -column "Key" "Function" -offset indent
.It Sy "Key" Ta Sy "Function"
.It Li "Enter" Ta "Paste selected buffer"
.It Li "Up" Ta "Select previous buffer"
.It Li "Down" Ta "Select next buffer"
.It Li "C-s" Ta "Search by name or content"
.It Li "n" Ta "Repeat last search"
.It Li "t" Ta "Toggle if buffer is tagged"
.It Li "T" Ta "Tag no buffers"
.It Li "C-t" Ta "Tag all buffers"
.It Li "p" Ta "Paste selected buffer"
.It Li "P" Ta "Paste tagged buffers"
.It Li "d" Ta "Delete selected buffer"
.It Li "D" Ta "Delete tagged buffers"
.It Li "e" Ta "Open the buffer in an editor"
.It Li "f" Ta "Enter a format to filter items"
.It Li "O" Ta "Change sort field"
.It Li "r" Ta "Reverse sort order"
.It Li "v" Ta "Toggle preview"
.It Li "q" Ta "Exit mode"
.El
.Pp
After a buffer is chosen,
.Ql %%
is replaced by the buffer name in
.Ar template
and the result executed as a command.
If
.Ar template
is not given, "paste-buffer -b '%%'" is used.
.Pp
.Fl O
specifies the initial sort field: one of
.Ql time ,
.Ql name
or
.Ql size .
.Fl r
reverses the sort order.
.Fl f
specifies an initial filter: the filter is a format - if it evaluates to zero,
the item in the list is not shown, otherwise it is shown.
If a filter would lead to an empty list, it is ignored.
.Fl F
specifies the format for each item in the list and
.Fl K
a format for each shortcut key; both are evaluated once for each line.
.Fl N
starts without the preview.
This command works only if at least one client is attached.
.Tg clearhist
.It Ic clear-history Op Fl t Ar target-pane
.D1 Pq alias: Ic clearhist
Remove and free the history for the specified pane.
.Tg deleteb
.It Ic delete-buffer Op Fl b Ar buffer-name
.D1 Pq alias: Ic deleteb
Delete the buffer named
.Ar buffer-name ,
or the most recently added automatically named buffer if not specified.
.Tg lsb
.It Xo Ic list-buffers
.Op Fl F Ar format
.Op Fl f Ar filter
.Xc
.D1 Pq alias: Ic lsb
List the global buffers.
.Fl F
specifies the format of each line and
.Fl f
a filter.
Only buffers for which the filter is true are shown.
See the
.Sx FORMATS
section.
.It Xo Ic load-buffer
.Op Fl w
.Op Fl b Ar buffer-name
.Op Fl t Ar target-client
.Ar path
.Xc
.Tg loadb
.D1 Pq alias: Ic loadb
Load the contents of the specified paste buffer from
.Ar path .
If
.Fl w
is given, the buffer is also sent to the clipboard for
.Ar target-client
using the
.Xr xterm 1
escape sequence, if possible.
.Tg pasteb
.It Xo Ic paste-buffer
.Op Fl dpr
.Op Fl b Ar buffer-name
.Op Fl s Ar separator
.Op Fl t Ar target-pane
.Xc
.D1 Pq alias: Ic pasteb
Insert the contents of a paste buffer into the specified pane.
If not specified, paste into the current one.
With
.Fl d ,
also delete the paste buffer.
When output, any linefeed (LF) characters in the paste buffer are replaced with
a separator, by default carriage return (CR).
A custom separator may be specified using the
.Fl s
flag.
The
.Fl r
flag means to do no replacement (equivalent to a separator of LF).
If
.Fl p
is specified, paste bracket control codes are inserted around the
buffer if the application has requested bracketed paste mode.
.Tg saveb
.It Xo Ic save-buffer
.Op Fl a
.Op Fl b Ar buffer-name
.Ar path
.Xc
.D1 Pq alias: Ic saveb
Save the contents of the specified paste buffer to
.Ar path .
The
.Fl a
option appends to rather than overwriting the file.
.It Xo Ic set-buffer
.Op Fl aw
.Op Fl b Ar buffer-name
.Op Fl t Ar target-client
.Tg setb
.Op Fl n Ar new-buffer-name
.Ar data
.Xc
.D1 Pq alias: Ic setb
Set the contents of the specified buffer to
.Ar data .
If
.Fl w
is given, the buffer is also sent to the clipboard for
.Ar target-client
using the
.Xr xterm 1
escape sequence, if possible.
The
.Fl a
option appends to rather than overwriting the buffer.
The
.Fl n
option renames the buffer to
.Ar new-buffer-name .
.Tg showb
.It Xo Ic show-buffer
.Op Fl b Ar buffer-name
.Xc
.D1 Pq alias: Ic showb
Display the contents of the specified buffer.
.El
.Sh MISCELLANEOUS
Miscellaneous commands are as follows:
.Bl -tag -width Ds
.It Ic clock-mode Op Fl t Ar target-pane
Display a large clock.
.Tg if
.It Xo Ic if-shell
.Op Fl bF
.Op Fl t Ar target-pane
.Ar shell-command command
.Op Ar command
.Xc
.D1 Pq alias: Ic if
Execute the first
.Ar command
if
.Ar shell-command
returns success or the second
.Ar command
otherwise.
Before being executed,
.Ar shell-command
is expanded using the rules specified in the
.Sx FORMATS
section, including those relevant to
.Ar target-pane .
With
.Fl b ,
.Ar shell-command
is run in the background.
.Pp
If
.Fl F
is given,
.Ar shell-command
is not executed but considered success if neither empty nor zero (after formats
are expanded).
.Tg lock
.It Ic lock-server
.D1 Pq alias: Ic lock
Lock each client individually by running the command specified by the
.Ic lock-command
option.
.Tg run
.It Xo Ic run-shell
.Op Fl bC
.Op Fl d Ar delay
.Op Fl t Ar target-pane
.Op Ar shell-command
.Xc
.D1 Pq alias: Ic run
Execute
.Ar shell-command
or (with
.Fl C )
a
.Nm
command in the background without creating a window.
Before being executed,
.Ar shell-command
is expanded using the rules specified in the
.Sx FORMATS
section.
With
.Fl b ,
the command is run in the background.
.Fl d
waits for
.Ar delay
seconds before starting the command.
If
.Fl C
is not given, any output to stdout is displayed in view mode (in the pane
specified by
.Fl t
or the current pane if omitted) after the command finishes.
If the command fails, the exit status is also displayed.
.Tg wait
.It Xo Ic wait-for
.Op Fl L | S | U
.Ar channel
.Xc
.D1 Pq alias: Ic wait
When used without options, prevents the client from exiting until woken using
.Ic wait-for
.Fl S
with the same channel.
When
.Fl L
is used, the channel is locked and any clients that try to lock the same
channel are made to wait until the channel is unlocked with
.Ic wait-for
.Fl U .
.El
.Sh EXIT MESSAGES
When a
.Nm
client detaches, it prints a message.
This may be one of:
.Bl -tag -width Ds
.It detached (from session ...)
The client was detached normally.
.It detached and SIGHUP
The client was detached and its parent sent the
.Dv SIGHUP
signal (for example with
.Ic detach-client
.Fl P ) .
.It lost tty
The client's
.Xr tty 4
or
.Xr pty 4
was unexpectedly destroyed.
.It terminated
The client was killed with
.Dv SIGTERM .
.It too far behind
The client is in control mode and became unable to keep up with the data from
.Nm .
.It exited
The server exited when it had no sessions.
.It server exited
The server exited when it received
.Dv SIGTERM .
.It server exited unexpectedly
The server crashed or otherwise exited without telling the client the reason.
.El
.Sh TERMINFO EXTENSIONS
.Nm
understands some unofficial extensions to
.Xr terminfo 5 .
It is not normally necessary to set these manually, instead the
.Ic terminal-features
option should be used.
.Bl -tag -width Ds
.It Em \&AX
An existing extension that tells
.Nm
the terminal supports default colours.
.It Em \&Bidi
Tell
.Nm
that the terminal supports the VTE bidirectional text extensions.
.It Em \&Cs , Cr
Set the cursor colour.
The first takes a single string argument and is used to set the colour;
the second takes no arguments and restores the default cursor colour.
If set, a sequence such as this may be used
to change the cursor colour from inside
.Nm :
.Bd -literal -offset indent
$ printf '\e033]12;red\e033\e\e'
.Ed
.It Em \&Cmg, \&Clmg, \&Dsmg , \&Enmg
Set, clear, disable or enable DECSLRM margins.
These are set automatically if the terminal reports it is
.Em VT420
compatible.
.It Em \&Dsbp , \&Enbp
Disable and enable bracketed paste.
These are set automatically if the
.Em XT
capability is present.
.It Em \&Dseks , \&Eneks
Disable and enable extended keys.
.It Em \&Dsfcs , \&Enfcs
Disable and enable focus reporting.
These are set automatically if the
.Em XT
capability is present.
.It Em \&Rect
Tell
.Nm
that the terminal supports rectangle operations.
.It Em \&Smol
Enable the overline attribute.
.It Em \&Smulx
Set a styled underscore.
The single parameter is one of: 0 for no underscore, 1 for normal
underscore, 2 for double underscore, 3 for curly underscore, 4 for dotted
underscore and 5 for dashed underscore.
.It Em \&Setulc , \&ol
Set the underscore colour or reset to the default.
The argument is (red * 65536) + (green * 256) + blue where each is between 0
and 255.
.It Em \&Ss , Se
Set or reset the cursor style.
If set, a sequence such as this may be used
to change the cursor to an underline:
.Bd -literal -offset indent
$ printf '\e033[4 q'
.Ed
.Pp
If
.Em Se
is not set, \&Ss with argument 0 will be used to reset the cursor style instead.
.It Em \&Sync
Start (parameter is 1) or end (parameter is 2) a synchronized update.
.It Em \&Tc
Indicate that the terminal supports the
.Ql direct colour
RGB escape sequence (for example, \ee[38;2;255;255;255m).
.Pp
If supported, this is used for the initialize colour escape sequence (which
may be enabled by adding the
.Ql initc
and
.Ql ccc
capabilities to the
.Nm
.Xr terminfo 5
entry).
.Pp
This is equivalent to the
.Em RGB
.Xr terminfo 5
capability.
.It Em \&Ms
Store the current buffer in the host terminal's selection (clipboard).
See the
.Em set-clipboard
option above and the
.Xr xterm 1
man page.
.It Em \&XT
This is an existing extension capability that tmux uses to mean that the
terminal supports the
.Xr xterm 1
title set sequences and to automatically set some of the capabilities above.
.El
.Sh CONTROL MODE
.Nm
offers a textual interface called
.Em control mode .
This allows applications to communicate with
.Nm
using a simple text-only protocol.
.Pp
In control mode, a client sends
.Nm
commands or command sequences terminated by newlines on standard input.
Each command will produce one block of output on standard output.
An output block consists of a
.Em %begin
line followed by the output (which may be empty).
The output block ends with a
.Em %end
or
.Em %error .
.Em %begin
and matching
.Em %end
or
.Em %error
have three arguments: an integer time (as seconds from epoch), command number and
flags (currently not used).
For example:
.Bd -literal -offset indent
%begin 1363006971 2 1
0: ksh* (1 panes) [80x24] [layout b25f,80x24,0,0,2] @2 (active)
%end 1363006971 2 1
.Ed
.Pp
The
.Ic refresh-client
.Fl C
command may be used to set the size of a client in control mode.
.Pp
In control mode,
.Nm
outputs notifications.
A notification will never occur inside an output block.
.Pp
The following notifications are defined:
.Bl -tag -width Ds
.It Ic %client-detached Ar client
The client has detached.
.It Ic %client-session-changed Ar client session-id name
The client is now attached to the session with ID
.Ar session-id ,
which is named
.Ar name .
.It Ic %continue Ar pane-id
The pane has been continued after being paused (if the
.Ar pause-after
flag is set, see
.Ic refresh-client
.Fl A ) .
.It Ic %exit Op Ar reason
The
.Nm
client is exiting immediately, either because it is not attached to any session
or an error occurred.
If present,
.Ar reason
describes why the client exited.
.It Ic %extended-output Ar pane-id Ar age Ar ... \&  : Ar value
New form of
.Ic %output
sent when the
.Ar pause-after
flag is set.
.Ar age
is the time in milliseconds for which tmux had buffered the output before it was sent.
Any subsequent arguments up until a single
.Ql \&:
are for future use and should be ignored.
.It Ic %layout-change Ar window-id Ar window-layout Ar window-visible-layout Ar window-flags
The layout of a window with ID
.Ar window-id
changed.
The new layout is
.Ar window-layout .
The window's visible layout is
.Ar window-visible-layout
and the window flags are
.Ar window-flags .
.It Ic %output Ar pane-id Ar value
A window pane produced output.
.Ar value
escapes non-printable characters and backslash as octal \\xxx.
.It Ic %pane-mode-changed Ar pane-id
The pane with ID
.Ar pane-id
has changed mode.
.It Ic %pause Ar pane-id
The pane has been paused (if the
.Ar pause-after
flag is set).
.It Ic %session-changed Ar session-id Ar name
The client is now attached to the session with ID
.Ar session-id ,
which is named
.Ar name .
.It Ic %session-renamed Ar name
The current session was renamed to
.Ar name .
.It Ic %session-window-changed Ar session-id Ar window-id
The session with ID
.Ar session-id
changed its active window to the window with ID
.Ar window-id .
.It Ic %sessions-changed
A session was created or destroyed.
.It Xo Ic %subscription-changed
.Ar name
.Ar session-id
.Ar window-id
.Ar window-index
.Ar pane-id ... \&  :
.Ar value
.Xc
The value of the format associated with subscription
.Ar name
has changed to
.Ar value .
See
.Ic refresh-client
.Fl B .
Any arguments after
.Ar pane-id
up until a single
.Ql \&:
are for future use and should be ignored.
.It Ic %unlinked-window-add Ar window-id
The window with ID
.Ar window-id
was created but is not linked to the current session.
.It Ic %window-add Ar window-id
The window with ID
.Ar window-id
was linked to the current session.
.It Ic %window-close Ar window-id
The window with ID
.Ar window-id
closed.
.It Ic %window-pane-changed Ar window-id Ar pane-id
The active pane in the window with ID
.Ar window-id
changed to the pane with ID
.Ar pane-id .
.It Ic %window-renamed Ar window-id Ar name
The window with ID
.Ar window-id
was renamed to
.Ar name .
.El
.Sh ENVIRONMENT
When
.Nm
is started, it inspects the following environment variables:
.Bl -tag -width LC_CTYPE
.It Ev EDITOR
If the command specified in this variable contains the string
.Ql vi
and
.Ev VISUAL
is unset, use vi-style key bindings.
Overridden by the
.Ic mode-keys
and
.Ic status-keys
options.
.It Ev HOME
The user's login directory.
If unset, the
.Xr passwd 5
database is consulted.
.It Ev LC_CTYPE
The character encoding
.Xr locale 1 .
It is used for two separate purposes.
For output to the terminal, UTF-8 is used if the
.Fl u
option is given or if
.Ev LC_CTYPE
contains
.Qq UTF-8
or
.Qq UTF8 .
Otherwise, only ASCII characters are written and non-ASCII characters
are replaced with underscores
.Pq Ql _ .
For input,
.Nm
always runs with a UTF-8 locale.
If en_US.UTF-8 is provided by the operating system it is used and
.Ev LC_CTYPE
is ignored for input.
Otherwise,
.Ev LC_CTYPE
tells
.Nm
what the UTF-8 locale is called on the current system.
If the locale specified by
.Ev LC_CTYPE
is not available or is not a UTF-8 locale,
.Nm
exits with an error message.
.It Ev LC_TIME
The date and time format
.Xr locale 1 .
It is used for locale-dependent
.Xr strftime 3
format specifiers.
.It Ev PWD
The current working directory to be set in the global environment.
This may be useful if it contains symbolic links.
If the value of the variable does not match the current working
directory, the variable is ignored and the result of
.Xr getcwd 3
is used instead.
.It Ev SHELL
The absolute path to the default shell for new windows.
See the
.Ic default-shell
option for details.
.It Ev TMUX_TMPDIR
The parent directory of the directory containing the server sockets.
See the
.Fl L
option for details.
.It Ev VISUAL
If the command specified in this variable contains the string
.Ql vi ,
use vi-style key bindings.
Overridden by the
.Ic mode-keys
and
.Ic status-keys
options.
.El
.Sh FILES
.Bl -tag -width "@SYSCONFDIR@/tmux.confXXX" -compact
.It Pa ~/.tmux.conf
Default
.Nm
configuration file.
.It Pa @SYSCONFDIR@/tmux.conf
System-wide configuration file.
.El
.Sh EXAMPLES
To create a new
.Nm
session running
.Xr vi 1 :
.Pp
.Dl $ tmux new-session vi
.Pp
Most commands have a shorter form, known as an alias.
For new-session, this is
.Ic new :
.Pp
.Dl $ tmux new vi
.Pp
Alternatively, the shortest unambiguous form of a command is accepted.
If there are several options, they are listed:
.Bd -literal -offset indent
$ tmux n
ambiguous command: n, could be: new-session, new-window, next-window
.Ed
.Pp
Within an active session, a new window may be created by typing
.Ql C-b c
(Ctrl
followed by the
.Ql b
key
followed by the
.Ql c
key).
.Pp
Windows may be navigated with:
.Ql C-b 0
(to select window 0),
.Ql C-b 1
(to select window 1), and so on;
.Ql C-b n
to select the next window; and
.Ql C-b p
to select the previous window.
.Pp
A session may be detached using
.Ql C-b d
(or by an external event such as
.Xr ssh 1
disconnection) and reattached with:
.Pp
.Dl $ tmux attach-session
.Pp
Typing
.Ql C-b \&?
lists the current key bindings in the current window; up and down may be used
to navigate the list or
.Ql q
to exit from it.
.Pp
Commands to be run when the
.Nm
server is started may be placed in the
.Pa ~/.tmux.conf
configuration file.
Common examples include:
.Pp
Changing the default prefix key:
.Bd -literal -offset indent
set-option -g prefix C-a
unbind-key C-b
bind-key C-a send-prefix
.Ed
.Pp
Turning the status line off, or changing its colour:
.Bd -literal -offset indent
set-option -g status off
set-option -g status-style bg=blue
.Ed
.Pp
Setting other options, such as the default command,
or locking after 30 minutes of inactivity:
.Bd -literal -offset indent
set-option -g default-command "exec /bin/ksh"
set-option -g lock-after-time 1800
.Ed
.Pp
Creating new key bindings:
.Bd -literal -offset indent
bind-key b set-option status
bind-key / command-prompt "split-window 'exec man %%'"
bind-key S command-prompt "new-window -n %1 'ssh %1'"
.Ed
.Sh SEE ALSO
.Xr pty 4
.Sh AUTHORS
.An Nicholas Marriott Aq Mt nicholas.marriott@gmail.com<|MERGE_RESOLUTION|>--- conflicted
+++ resolved
@@ -5535,11 +5535,7 @@
 .It Xo Ic clear-prompt-history
 .Op Fl T Ar prompt-type
 .Xc
-<<<<<<< HEAD
-.D1 (alias: Ic clrphist)
-=======
 .D1 Pq alias: Ic clrphist
->>>>>>> d721fb2a
 Clear status prompt history for prompt type
 .Ar prompt-type .
 If
@@ -5905,11 +5901,7 @@
 .It Xo Ic show-prompt-history
 .Op Fl T Ar prompt-type
 .Xc
-<<<<<<< HEAD
-.D1 (alias: Ic showphist)
-=======
 .D1 Pq alias: Ic showphist
->>>>>>> d721fb2a
 Display status prompt history for prompt type
 .Ar prompt-type .
 If
