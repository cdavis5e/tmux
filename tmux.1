.\" $OpenBSD$
.\"
.\" Copyright (c) 2007 Nicholas Marriott <nicholas.marriott@gmail.com>
.\"
.\" Permission to use, copy, modify, and distribute this software for any
.\" purpose with or without fee is hereby granted, provided that the above
.\" copyright notice and this permission notice appear in all copies.
.\"
.\" THE SOFTWARE IS PROVIDED "AS IS" AND THE AUTHOR DISCLAIMS ALL WARRANTIES
.\" WITH REGARD TO THIS SOFTWARE INCLUDING ALL IMPLIED WARRANTIES OF
.\" MERCHANTABILITY AND FITNESS. IN NO EVENT SHALL THE AUTHOR BE LIABLE FOR
.\" ANY SPECIAL, DIRECT, INDIRECT, OR CONSEQUENTIAL DAMAGES OR ANY DAMAGES
.\" WHATSOEVER RESULTING FROM LOSS OF MIND, USE, DATA OR PROFITS, WHETHER
.\" IN AN ACTION OF CONTRACT, NEGLIGENCE OR OTHER TORTIOUS ACTION, ARISING
.\" OUT OF OR IN CONNECTION WITH THE USE OR PERFORMANCE OF THIS SOFTWARE.
.\"
.Dd $Mdocdate: March 25 2013 $
.Dt TMUX 1
.Os
.Sh NAME
.Nm tmux
.Nd terminal multiplexer
.Sh SYNOPSIS
.Nm tmux
.Bk -words
.Op Fl 2CluvV
.Op Fl c Ar shell-command
.Op Fl f Ar file
.Op Fl L Ar socket-name
.Op Fl S Ar socket-path
.Op Ar command Op Ar flags
.Ek
.Sh DESCRIPTION
.Nm
is a terminal multiplexer:
it enables a number of terminals to be created, accessed, and
controlled from a single screen.
.Nm
may be detached from a screen
and continue running in the background,
then later reattached.
.Pp
When
.Nm
is started it creates a new
.Em session
with a single
.Em window
and displays it on screen.
A status line at the bottom of the screen
shows information on the current session
and is used to enter interactive commands.
.Pp
A session is a single collection of
.Em pseudo terminals
under the management of
.Nm .
Each session has one or more
windows linked to it.
A window occupies the entire screen
and may be split into rectangular panes,
each of which is a separate pseudo terminal
(the
.Xr pty 4
manual page documents the technical details of pseudo terminals).
Any number of
.Nm
instances may connect to the same session,
and any number of windows may be present in the same session.
Once all sessions are killed,
.Nm
exits.
.Pp
Each session is persistent and will survive accidental disconnection
(such as
.Xr ssh 1
connection timeout) or intentional detaching (with the
.Ql C-b d
key strokes).
.Nm
may be reattached using:
.Pp
.Dl $ tmux attach
.Pp
In
.Nm ,
a session is displayed on screen by a
.Em client
and all sessions are managed by a single
.Em server .
The server and each client are separate processes which communicate through a
socket in
.Pa /tmp .
.Pp
The options are as follows:
.Bl -tag -width "XXXXXXXXXXXX"
.It Fl 2
Force
.Nm
to assume the terminal supports 256 colours.
.It Fl C
Start in control mode (see the
.Sx CONTROL MODE
section).
Given twice
.Xo ( Fl CC ) Xc
disables echo.
.It Fl c Ar shell-command
Execute
.Ar shell-command
using the default shell.
If necessary, the
.Nm
server will be started to retrieve the
.Ic default-shell
option.
This option is for compatibility with
.Xr sh 1
when
.Nm
is used as a login shell.
.It Fl f Ar file
Specify an alternative configuration file.
By default,
.Nm
loads the system configuration file from
.Pa @SYSCONFDIR@/tmux.conf ,
if present, then looks for a user configuration file at
.Pa ~/.tmux.conf .
.Pp
The configuration file is a set of
.Nm
commands which are executed in sequence when the server is first started.
.Nm
loads configuration files once when the server process has started.
The
.Ic source-file
command may be used to load a file later.
.Pp
.Nm
shows any error messages from commands in configuration files in the first
session created, and continues to process the rest of the configuration file.
.It Fl L Ar socket-name
.Nm
stores the server socket in a directory under
.Ev TMUX_TMPDIR
or
.Pa /tmp
if it is unset.
The default socket is named
.Em default .
This option allows a different socket name to be specified, allowing several
independent
.Nm
servers to be run.
Unlike
.Fl S
a full path is not necessary: the sockets are all created in the same
directory.
.Pp
If the socket is accidentally removed, the
.Dv SIGUSR1
signal may be sent to the
.Nm
server process to recreate it (note that this will fail if any parent
directories are missing).
.It Fl l
Behave as a login shell.
This flag currently has no effect and is for compatibility with other shells
when using tmux as a login shell.
.It Fl S Ar socket-path
Specify a full alternative path to the server socket.
If
.Fl S
is specified, the default socket directory is not used and any
.Fl L
flag is ignored.
.It Fl u
When starting,
.Nm
looks for the
.Ev LC_ALL ,
.Ev LC_CTYPE
and
.Ev LANG
environment variables: if the first found contains
.Ql UTF-8 ,
then the terminal is assumed to support UTF-8.
This is not always correct: the
.Fl u
flag explicitly informs
.Nm
that UTF-8 is supported.
.Pp
Note that
.Nm
itself always accepts UTF-8; this controls whether it will send UTF-8
characters to the terminal it is running (if not, they are replaced by
.Ql _ ) .
.It Fl v
Request verbose logging.
Log messages will be saved into
.Pa tmux-client-PID.log
and
.Pa tmux-server-PID.log
files in the current directory, where
.Em PID
is the PID of the server or client process.
If
.Fl v
is specified twice, an additional
.Pa tmux-out-PID.log
file is generated with a copy of everything
.Nm
writes to the terminal.
.Pp
The
.Dv SIGUSR2
signal may be sent to the
.Nm
server process to toggle logging between on (as if
.Fl v
was given) and off.
.It Fl V
Report the
.Nm
version.
.Pp
.It Ar command Op Ar flags
This specifies one of a set of commands used to control
.Nm ,
as described in the following sections.
If no commands are specified, the
.Ic new-session
command is assumed.
.El
.Sh KEY BINDINGS
.Nm
may be controlled from an attached client by using a key combination of a
prefix key,
.Ql C-b
(Ctrl-b) by default, followed by a command key.
.Pp
The default command key bindings are:
.Pp
.Bl -tag -width "XXXXXXXXXX" -offset indent -compact
.It C-b
Send the prefix key (C-b) through to the application.
.It C-o
Rotate the panes in the current window forwards.
.It C-z
Suspend the
.Nm
client.
.It !
Break the current pane out of the window.
.It \&"
Split the current pane into two, top and bottom.
.It #
List all paste buffers.
.It $
Rename the current session.
.It %
Split the current pane into two, left and right.
.It &
Kill the current window.
.It '
Prompt for a window index to select.
.It \&(
Switch the attached client to the previous session.
.It \&)
Switch the attached client to the next session.
.It ,
Rename the current window.
.It -
Delete the most recently copied buffer of text.
.It .
Prompt for an index to move the current window.
.It 0 to 9
Select windows 0 to 9.
.It :
Enter the
.Nm
command prompt.
.It ;
Move to the previously active pane.
.It =
Choose which buffer to paste interactively from a list.
.It \&?
List all key bindings.
.It D
Choose a client to detach.
.It L
Switch the attached client back to the last session.
.It \&[
Enter copy mode to copy text or view the history.
.It \&]
Paste the most recently copied buffer of text.
.It c
Create a new window.
.It d
Detach the current client.
.It f
Prompt to search for text in open windows.
.It i
Display some information about the current window.
.It l
Move to the previously selected window.
.It n
Change to the next window.
.It o
Select the next pane in the current window.
.It p
Change to the previous window.
.It q
Briefly display pane indexes.
.It r
Force redraw of the attached client.
.It m
Mark the current pane (see
.Ic select-pane
.Fl m ) .
.It M
Clear the marked pane.
.It s
Select a new session for the attached client interactively.
.It t
Show the time.
.It w
Choose the current window interactively.
.It x
Kill the current pane.
.It z
Toggle zoom state of the current pane.
.It {
Swap the current pane with the previous pane.
.It }
Swap the current pane with the next pane.
.It ~
Show previous messages from
.Nm ,
if any.
.It Page Up
Enter copy mode and scroll one page up.
.It Up, Down
.It Left, Right
Change to the pane above, below, to the left, or to the right of the current
pane.
.It M-1 to M-5
Arrange panes in one of the five preset layouts: even-horizontal,
even-vertical, main-horizontal, main-vertical, or tiled.
.It Space
Arrange the current window in the next preset layout.
.It M-n
Move to the next window with a bell or activity marker.
.It M-o
Rotate the panes in the current window backwards.
.It M-p
Move to the previous window with a bell or activity marker.
.It C-Up, C-Down
.It C-Left, C-Right
Resize the current pane in steps of one cell.
.It M-Up, M-Down
.It M-Left, M-Right
Resize the current pane in steps of five cells.
.El
.Pp
Key bindings may be changed with the
.Ic bind-key
and
.Ic unbind-key
commands.
.Sh COMMANDS
This section contains a list of the commands supported by
.Nm .
Most commands accept the optional
.Fl t
(and sometimes
.Fl s )
argument with one of
.Ar target-client ,
.Ar target-session
.Ar target-window ,
or
.Ar target-pane .
These specify the client, session, window or pane which a command should affect.
.Pp
.Ar target-client
should be the name of the client,
typically the
.Xr pty 4
file to which the client is connected, for example either of
.Pa /dev/ttyp1
or
.Pa ttyp1
for the client attached to
.Pa /dev/ttyp1 .
If no client is specified,
.Nm
attempts to work out the client currently in use; if that fails, an error is
reported.
Clients may be listed with the
.Ic list-clients
command.
.Pp
.Ar target-session
is tried as, in order:
.Bl -enum -offset Ds
.It
A session ID prefixed with a $.
.It
An exact name of a session (as listed by the
.Ic list-sessions
command).
.It
The start of a session name, for example
.Ql mysess
would match a session named
.Ql mysession .
.It
An
.Xr fnmatch 3
pattern which is matched against the session name.
.El
.Pp
If the session name is prefixed with an
.Ql = ,
only an exact match is accepted (so
.Ql =mysess
will only match exactly
.Ql mysess ,
not
.Ql mysession ) .
.Pp
If a single session is found, it is used as the target session; multiple matches
produce an error.
If a session is omitted, the current session is used if available; if no
current session is available, the most recently used is chosen.
.Pp
.Ar target-window
(or
.Ar src-window
or
.Ar dst-window )
specifies a window in the form
.Em session Ns \&: Ns Em window .
.Em session
follows the same rules as for
.Ar target-session ,
and
.Em window
is looked for in order as:
.Bl -enum -offset Ds
.It
A special token, listed below.
.It
A window index, for example
.Ql mysession:1
is window 1 in session
.Ql mysession .
.It
A window ID, such as @1.
.It
An exact window name, such as
.Ql mysession:mywindow .
.It
The start of a window name, such as
.Ql mysession:mywin .
.It
As an
.Xr fnmatch 3
pattern matched against the window name.
.El
.Pp
Like sessions, a
.Ql =
prefix will do an exact match only.
An empty window name specifies the next unused index if appropriate (for
example the
.Ic new-window
and
.Ic link-window
commands)
otherwise the current window in
.Em session
is chosen.
.Pp
The following special tokens are available to indicate particular windows.
Each has a single-character alternative form.
.Bl -column "XXXXXXXXXX" "X"
.It Sy "Token" Ta Sy "" Ta Sy "Meaning"
.It Li "{start}" Ta "^" Ta "The lowest-numbered window"
.It Li "{end}" Ta "$" Ta "The highest-numbered window"
.It Li "{last}" Ta "!" Ta "The last (previously current) window"
.It Li "{next}" Ta "+" Ta "The next window by number"
.It Li "{previous}" Ta "-" Ta "The previous window by number"
.El
.Pp
.Ar target-pane
(or
.Ar src-pane
or
.Ar dst-pane )
may be a pane ID or takes a similar form to
.Ar target-window
but with the optional addition of a period followed by a pane index or pane ID,
for example:
.Ql mysession:mywindow.1 .
If the pane index is omitted, the currently active pane in the specified
window is used.
The following special tokens are available for the pane index:
.Bl -column "XXXXXXXXXXXXXX" "X"
.It Sy "Token" Ta Sy "" Ta Sy "Meaning"
.It Li "{last}" Ta "!" Ta "The last (previously active) pane"
.It Li "{next}" Ta "+" Ta "The next pane by number"
.It Li "{previous}" Ta "-" Ta "The previous pane by number"
.It Li "{top}" Ta "" Ta "The top pane"
.It Li "{bottom}" Ta "" Ta "The bottom pane"
.It Li "{left}" Ta "" Ta "The leftmost pane"
.It Li "{right}" Ta "" Ta "The rightmost pane"
.It Li "{top-left}" Ta "" Ta "The top-left pane"
.It Li "{top-right}" Ta "" Ta "The top-right pane"
.It Li "{bottom-left}" Ta "" Ta "The bottom-left pane"
.It Li "{bottom-right}" Ta "" Ta "The bottom-right pane"
.It Li "{up-of}" Ta "" Ta "The pane above the active pane"
.It Li "{down-of}" Ta "" Ta "The pane below the active pane"
.It Li "{left-of}" Ta "" Ta "The pane to the left of the active pane"
.It Li "{right-of}" Ta "" Ta "The pane to the right of the active pane"
.El
.Pp
The tokens
.Ql +
and
.Ql -
may be followed by an offset, for example:
.Bd -literal -offset indent
select-window -t:+2
.Ed
.Pp
In addition,
.Em target-session ,
.Em target-window
or
.Em target-pane
may consist entirely of the token
.Ql {mouse}
(alternative form
.Ql = )
to specify the most recent mouse event
(see the
.Sx MOUSE SUPPORT
section)
or
.Ql {marked}
(alternative form
.Ql ~ )
to specify the marked pane (see
.Ic select-pane
.Fl m ) .
.Pp
Sessions, window and panes are each numbered with a unique ID; session IDs are
prefixed with a
.Ql $ ,
windows with a
.Ql @ ,
and panes with a
.Ql % .
These are unique and are unchanged for the life of the session, window or pane
in the
.Nm
server.
The pane ID is passed to the child process of the pane in the
.Ev TMUX_PANE
environment variable.
IDs may be displayed using the
.Ql session_id ,
.Ql window_id ,
or
.Ql pane_id
formats (see the
.Sx FORMATS
section) and the
.Ic display-message ,
.Ic list-sessions ,
.Ic list-windows
or
.Ic list-panes
commands.
.Pp
.Ar shell-command
arguments are
.Xr sh 1
commands.
This may be a single argument passed to the shell, for example:
.Bd -literal -offset indent
new-window 'vi /etc/passwd'
.Ed
.Pp
Will run:
.Bd -literal -offset indent
/bin/sh -c 'vi /etc/passwd'
.Ed
.Pp
Additionally, the
.Ic new-window ,
.Ic new-session ,
.Ic split-window ,
.Ic respawn-window
and
.Ic respawn-pane
commands allow
.Ar shell-command
to be given as multiple arguments and executed directly (without
.Ql sh -c ) .
This can avoid issues with shell quoting.
For example:
.Bd -literal -offset indent
$ tmux new-window vi /etc/passwd
.Ed
.Pp
Will run
.Xr vi 1
directly without invoking the shell.
.Pp
.Ar command
.Op Ar arguments
refers to a
.Nm
command, passed with the command and arguments separately, for example:
.Bd -literal -offset indent
bind-key F1 set-window-option synchronize-panes on
.Ed
.Pp
Or if using
.Xr sh 1 :
.Bd -literal -offset indent
$ tmux bind-key F1 set-window-option synchronize-panes on
.Ed
.Pp
Multiple commands may be specified together as part of a
.Em command sequence .
Each command should be separated by spaces and a semicolon;
commands are executed sequentially from left to right and
lines ending with a backslash continue on to the next line,
except when escaped by another backslash.
A literal semicolon may be included by escaping it with a backslash (for
example, when specifying a command sequence to
.Ic bind-key ) .
.Pp
Example
.Nm
commands include:
.Bd -literal -offset indent
refresh-client -t/dev/ttyp2

rename-session -tfirst newname

set-window-option -t:0 monitor-activity on

new-window ; split-window -d

bind-key R source-file ~/.tmux.conf \e; \e
	display-message "source-file done"
.Ed
.Pp
Or from
.Xr sh 1 :
.Bd -literal -offset indent
$ tmux kill-window -t :1

$ tmux new-window \e; split-window -d

$ tmux new-session -d 'vi /etc/passwd' \e; split-window -d \e; attach
.Ed
.Sh CLIENTS AND SESSIONS
The
.Nm
server manages clients, sessions, windows and panes.
Clients are attached to sessions to interact with them, either
when they are created with the
.Ic new-session
command, or later with the
.Ic attach-session
command.
Each session has one or more windows
.Em linked
into it.
Windows may be linked to multiple sessions and are made up of one or
more panes,
each of which contains a pseudo terminal.
Commands for creating, linking and otherwise manipulating windows
are covered
in the
.Sx WINDOWS AND PANES
section.
.Pp
The following commands are available to manage clients and sessions:
.Bl -tag -width Ds
.It Xo Ic attach-session
.Op Fl dEr
.Op Fl c Ar working-directory
.Op Fl t Ar target-session
.Xc
.D1 (alias: Ic attach )
If run from outside
.Nm ,
create a new client in the current terminal and attach it to
.Ar target-session .
If used from inside, switch the current client.
If
.Fl d
is specified, any other clients attached to the session are detached.
.Fl r
signifies the client is read-only (only keys bound to the
.Ic detach-client
or
.Ic switch-client
commands have any effect)
.Pp
If no server is started,
.Ic attach-session
will attempt to start it; this will fail unless sessions are created in the
configuration file.
.Pp
The
.Ar target-session
rules for
.Ic attach-session
are slightly adjusted: if
.Nm
needs to select the most recently used session, it will prefer the most
recently used
.Em unattached
session.
.Pp
.Fl c
will set the session working directory (used for new windows) to
.Ar working-directory .
.Pp
If
.Fl E
is used, the
.Ic update-environment
option will not be applied.
.It Xo Ic detach-client
.Op Fl aP
.Op Fl E Ar shell-command
.Op Fl s Ar target-session
.Op Fl t Ar target-client
.Xc
.D1 (alias: Ic detach )
Detach the current client if bound to a key, the client specified with
.Fl t ,
or all clients currently attached to the session specified by
.Fl s .
The
.Fl a
option kills all but the client given with
.Fl t .
If
.Fl P
is given, send SIGHUP to the parent process of the client, typically causing it
to exit.
With
.Fl E ,
run
.Ar shell-command
to replace the client.
.It Ic has-session Op Fl t Ar target-session
.D1 (alias: Ic has )
Report an error and exit with 1 if the specified session does not exist.
If it does exist, exit with 0.
.It Ic kill-server
Kill the
.Nm
server and clients and destroy all sessions.
.It Xo Ic kill-session
.Op Fl aC
.Op Fl t Ar target-session
.Xc
Destroy the given session, closing any windows linked to it and no other
sessions, and detaching all clients attached to it.
If
.Fl a
is given, all sessions but the specified one is killed.
The
.Fl C
flag clears alerts (bell, activity, or silence) in all windows linked to the
session.
.It Xo Ic list-clients
.Op Fl F Ar format
.Op Fl t Ar target-session
.Xc
.D1 (alias: Ic lsc )
List all clients attached to the server.
For the meaning of the
.Fl F
flag, see the
.Sx FORMATS
section.
If
.Ar target-session
is specified, list only clients connected to that session.
.It Xo Ic list-commands
.Op Fl F Ar format
.Xc
.D1 (alias: Ic lscm )
List the syntax of all commands supported by
.Nm .
.It Ic list-sessions Op Fl F Ar format
.D1 (alias: Ic ls )
List all sessions managed by the server.
For the meaning of the
.Fl F
flag, see the
.Sx FORMATS
section.
.It Ic lock-client Op Fl t Ar target-client
.D1 (alias: Ic lockc )
Lock
.Ar target-client ,
see the
.Ic lock-server
command.
.It Ic lock-session Op Fl t Ar target-session
.D1 (alias: Ic locks )
Lock all clients attached to
.Ar target-session .
.It Xo Ic new-session
.Op Fl AdDEP
.Op Fl c Ar start-directory
.Op Fl F Ar format
.Op Fl n Ar window-name
.Op Fl s Ar session-name
.Op Fl t Ar group-name
.Op Fl x Ar width
.Op Fl y Ar height
.Op Ar shell-command
.Xc
.D1 (alias: Ic new )
Create a new session with name
.Ar session-name .
.Pp
The new session is attached to the current terminal unless
.Fl d
is given.
.Ar window-name
and
.Ar shell-command
are the name of and shell command to execute in the initial window.
With
.Fl d ,
the initial size comes from the global
.Ar default-size
option;
.Fl x
and
.Fl y
can be used to specify a different size.
.Ql -
uses the size of the current client if any.
If
.Fl x
or
.Fl y
is given, the
.Ar default-size
option is set for the session.
.Pp
If run from a terminal, any
.Xr termios 4
special characters are saved and used for new windows in the new session.
.Pp
The
.Fl A
flag makes
.Ic new-session
behave like
.Ic attach-session
if
.Ar session-name
already exists; in this case,
.Fl D
behaves like
.Fl d
to
.Ic attach-session .
.Pp
If
.Fl t
is given, it specifies a
.Ic session group .
Sessions in the same group share the same set of windows - new windows are
linked to all sessions in the group and any windows closed removed from all
sessions.
The current and previous window and any session options remain independent and
any session in a group may be killed without affecting the others.
The
.Ar group-name
argument may be:
.Bl -enum -width Ds
.It
the name of an existing group, in which case the new session is added to that
group;
.It
the name of an existing session - the new session is added to the same group
as that session, creating a new group if necessary;
.It
the name for a new group containing only the new session.
.El
.Pp
.Fl n
and
.Ar shell-command
are invalid if
.Fl t
is used.
.Pp
The
.Fl P
option prints information about the new session after it has been created.
By default, it uses the format
.Ql #{session_name}:
but a different format may be specified with
.Fl F .
.Pp
If
.Fl E
is used, the
.Ic update-environment
option will not be applied.
.It Xo Ic refresh-client
.Op Fl cDlLRSU
.Op Fl C Ar width,height
.Op Fl t Ar target-client
.Op Ar adjustment
.Xc
.D1 (alias: Ic refresh )
Refresh the current client if bound to a key, or a single client if one is given
with
.Fl t .
If
.Fl S
is specified, only update the client's status line.
.Pp
The
.Fl U ,
.Fl D ,
.Fl L
.Fl R ,
and
.Fl c
flags allow the visible portion of a window which is larger than the client
to be changed.
.Fl U
moves the visible part up by
.Ar adjustment
rows and
.Fl D
down,
.Fl L
left by
.Ar adjustment
columns and
.Fl R
right.
.Fl c
returns to tracking the cursor automatically.
If
.Ar adjustment
is omitted, 1 is used.
Note that the visible position is a property of the client not of the
window, changing the current window in the attached session will reset
it.
.Pp
.Fl C
sets the width and height of a control client.
.Fl l
requests the clipboard from the client using the
.Xr xterm 1
escape sequence and stores it in a new paste buffer.
.Pp
.Fl L ,
.Fl R ,
.Fl U
and
.Fl D
move the visible portion of the window left, right, up or down
by
.Ar adjustment ,
if the window is larger than the client.
.Fl c
resets so that the position follows the cursor.
See the
.Ic window-size
option.
.It Xo Ic rename-session
.Op Fl t Ar target-session
.Ar new-name
.Xc
.D1 (alias: Ic rename )
Rename the session to
.Ar new-name .
.It Xo Ic show-messages
.Op Fl JT
.Op Fl t Ar target-client
.Xc
.D1 (alias: Ic showmsgs )
Show client messages or server information.
Any messages displayed on the status line are saved in a per-client message
log, up to a maximum of the limit set by the
.Ar message-limit
server option.
With
.Fl t ,
display the log for
.Ar target-client .
.Fl J
and
.Fl T
show debugging information about jobs and terminals.
.It Xo Ic source-file
.Op Fl q
.Ar path
.Xc
.D1 (alias: Ic source )
Execute commands from
.Ar path
(which may be a
.Xr glob 7
pattern).
If
.Fl q
is given, no error will be returned if
.Ar path
does not exist.
.Pp
Within a configuration file, commands may be made conditional by surrounding
them with
.Em %if
and
.Em %endif
lines.
Additional
.Em %elif
and
.Em %else
lines may also be used.
The argument to
.Em %if
and
.Em %elif
is expanded as a format and if it evaluates to false (zero or empty),
subsequent lines are ignored until the next
.Em %elif ,
.Em %else
or
.Em %endif .
For example:
.Bd -literal -offset indent
%if #{==:#{host},myhost}
set -g status-style bg=red
%elif #{==:#{host},myotherhost}
set -g status-style bg=green
%else
set -g status-style bg=blue
%endif
.Ed
.Pp
Will change the status line to red if running on
.Ql myhost ,
green if running on
.Ql myotherhost ,
or blue if running on another host.
.It Ic start-server
.D1 (alias: Ic start )
Start the
.Nm
server, if not already running, without creating any sessions.
.It Xo Ic suspend-client
.Op Fl t Ar target-client
.Xc
.D1 (alias: Ic suspendc )
Suspend a client by sending
.Dv SIGTSTP
(tty stop).
.It Xo Ic switch-client
.Op Fl Elnpr
.Op Fl c Ar target-client
.Op Fl t Ar target-session
.Op Fl T Ar key-table
.Xc
.D1 (alias: Ic switchc )
Switch the current session for client
.Ar target-client
to
.Ar target-session .
If
.Fl l ,
.Fl n
or
.Fl p
is used, the client is moved to the last, next or previous session
respectively.
.Fl r
toggles whether a client is read-only (see the
.Ic attach-session
command).
.Pp
If
.Fl E
is used,
.Ic update-environment
option will not be applied.
.Pp
.Fl T
sets the client's key table; the next key from the client will be interpreted from
.Ar key-table .
This may be used to configure multiple prefix keys, or to bind commands to
sequences of keys.
For example, to make typing
.Ql abc
run the
.Ic list-keys
command:
.Bd -literal -offset indent
bind-key -Ttable2 c list-keys
bind-key -Ttable1 b switch-client -Ttable2
bind-key -Troot   a switch-client -Ttable1
.Ed
.El
.Sh WINDOWS AND PANES
A
.Nm
window may be in one of two modes.
The default permits direct access to the terminal attached to the window.
The other is copy mode, which permits a section of a window or its
history to be copied to a
.Em paste buffer
for later insertion into another window.
This mode is entered with the
.Ic copy-mode
command, bound to
.Ql \&[
by default.
It is also entered when a command that produces output, such as
.Ic list-keys ,
is executed from a key binding.
.Pp
Commands are sent to copy mode using the
.Fl X
flag to the
.Ic send-keys
command.
When a key is pressed, copy mode automatically uses one of two key tables,
depending on the
.Ic mode-keys
option:
.Ic copy-mode
for emacs, or
.Ic copy-mode-vi
for vi.
Key tables may be viewed with the
.Ic list-keys
command.
.Pp
The following commands are supported in copy mode:
.Bl -column "CommandXXXXXXXXXXXXXXXXXXXXXXXXXX" "viXXXXXXXXXX" "emacs" -offset indent
.It Sy "Command" Ta Sy "vi" Ta Sy "emacs"
.It Li "append-selection" Ta "" Ta ""
.It Li "append-selection-and-cancel" Ta "A" Ta ""
.It Li "back-to-indentation" Ta "^" Ta "M-m"
.It Li "begin-selection" Ta "Space" Ta "C-Space"
.It Li "bottom-line" Ta "L" Ta ""
.It Li "cancel" Ta "q" Ta "Escape"
.It Li "clear-selection" Ta "Escape" Ta "C-g"
.It Li "copy-end-of-line" Ta "D" Ta "C-k"
.It Li "copy-line" Ta "" Ta ""
.It Li "copy-pipe <command>" Ta "" Ta ""
.It Li "copy-pipe-and-cancel <command>" Ta "" Ta ""
.It Li "copy-selection" Ta "" Ta ""
.It Li "copy-selection-and-cancel" Ta "Enter" Ta "M-w"
.It Li "cursor-down" Ta "j" Ta "Down"
.It Li "cursor-left" Ta "h" Ta "Left"
.It Li "cursor-right" Ta "l" Ta "Right"
.It Li "cursor-up" Ta "k" Ta "Up"
.It Li "end-of-line" Ta "$" Ta "C-e"
.It Li "goto-line <line>" Ta ":" Ta "g"
.It Li "halfpage-down" Ta "C-d" Ta "M-Down"
.It Li "halfpage-down-and-cancel" Ta "" Ta ""
.It Li "halfpage-up" Ta "C-u" Ta "M-Up"
.It Li "history-bottom" Ta "G" Ta "M->"
.It Li "history-top" Ta "g" Ta "M-<"
.It Li "jump-again" Ta ";" Ta ";"
.It Li "jump-backward <to>" Ta "F" Ta "F"
.It Li "jump-forward <to>" Ta "f" Ta "f"
.It Li "jump-reverse" Ta "," Ta ","
.It Li "jump-to-backward <to>" Ta "T" Ta ""
.It Li "jump-to-forward <to>" Ta "t" Ta ""
.It Li "middle-line" Ta "M" Ta "M-r"
.It Li "next-paragraph" Ta "}" Ta "M-}"
.It Li "next-space" Ta "W" Ta ""
.It Li "next-space-end" Ta "E" Ta ""
.It Li "next-word" Ta "w" Ta ""
.It Li "next-word-end" Ta "e" Ta "M-f"
.It Li "other-end" Ta "o" Ta ""
.It Li "page-down" Ta "C-f" Ta "PageDown"
.It Li "page-down-and-cancel" Ta "" Ta ""
.It Li "page-up" Ta "C-b" Ta "PageUp"
.It Li "previous-paragraph" Ta "{" Ta "M-{"
.It Li "previous-space" Ta "B" Ta ""
.It Li "previous-word" Ta "b" Ta "M-b"
.It Li "rectangle-toggle" Ta "v" Ta "R"
.It Li "scroll-down" Ta "C-e" Ta "C-Down"
.It Li "scroll-down-and-cancel" Ta "" Ta ""
.It Li "scroll-up" Ta "C-y" Ta "C-Up"
.It Li "search-again" Ta "n" Ta "n"
.It Li "search-backward <for>" Ta "?" Ta ""
.It Li "search-forward <for>" Ta "/" Ta ""
.It Li "search-backward-incremental <for>" Ta "" Ta "C-r"
.It Li "search-forward-incremental <for>" Ta "" Ta "C-s"
.It Li "search-reverse" Ta "N" Ta "N"
.It Li "select-line" Ta "V" Ta ""
.It Li "start-of-line" Ta "0" Ta "C-a"
.It Li "stop-selection" Ta "" Ta ""
.It Li "top-line" Ta "H" Ta "M-R"
.El
.Pp
The
.Ql -and-cancel
variants of some commands exit copy mode after they have completed (for copy
commands) or when the cursor reaches the bottom (for scrolling commands).
.Pp
The next and previous word keys use space and the
.Ql - ,
.Ql _
and
.Ql @
characters as word delimiters by default, but this can be adjusted by
setting the
.Em word-separators
session option.
Next word moves to the start of the next word, next word end to the end of the
next word and previous word to the start of the previous word.
The three next and previous space keys work similarly but use a space alone as
the word separator.
.Pp
The jump commands enable quick movement within a line.
For instance, typing
.Ql f
followed by
.Ql /
will move the cursor to the next
.Ql /
character on the current line.
A
.Ql \&;
will then jump to the next occurrence.
.Pp
Commands in copy mode may be prefaced by an optional repeat count.
With vi key bindings, a prefix is entered using the number keys; with
emacs, the Alt (meta) key and a number begins prefix entry.
.Pp
The synopsis for the
.Ic copy-mode
command is:
.Bl -tag -width Ds
.It Xo Ic copy-mode
.Op Fl Meu
.Op Fl t Ar target-pane
.Xc
Enter copy mode.
The
.Fl u
option scrolls one page up.
.Fl M
begins a mouse drag (only valid if bound to a mouse key binding, see
.Sx MOUSE SUPPORT ) .
.Fl e
specifies that scrolling to the bottom of the history (to the visible screen)
should exit copy mode.
While in copy mode, pressing a key other than those used for scrolling will
disable this behaviour.
This is intended to allow fast scrolling through a pane's history, for
example with:
.Bd -literal -offset indent
bind PageUp copy-mode -eu
.Ed
.El
.Pp
Each window displayed by
.Nm
may be split into one or more
.Em panes ;
each pane takes up a certain area of the display and is a separate terminal.
A window may be split into panes using the
.Ic split-window
command.
Windows may be split horizontally (with the
.Fl h
flag) or vertically.
Panes may be resized with the
.Ic resize-pane
command (bound to
.Ql C-Up ,
.Ql C-Down
.Ql C-Left
and
.Ql C-Right
by default), the current pane may be changed with the
.Ic select-pane
command and the
.Ic rotate-window
and
.Ic swap-pane
commands may be used to swap panes without changing their position.
Panes are numbered beginning from zero in the order they are created.
.Pp
A number of preset
.Em layouts
are available.
These may be selected with the
.Ic select-layout
command or cycled with
.Ic next-layout
(bound to
.Ql Space
by default); once a layout is chosen, panes within it may be moved and resized
as normal.
.Pp
The following layouts are supported:
.Bl -tag -width Ds
.It Ic even-horizontal
Panes are spread out evenly from left to right across the window.
.It Ic even-vertical
Panes are spread evenly from top to bottom.
.It Ic main-horizontal
A large (main) pane is shown at the top of the window and the remaining panes
are spread from left to right in the leftover space at the bottom.
Use the
.Em main-pane-height
window option to specify the height of the top pane.
.It Ic main-vertical
Similar to
.Ic main-horizontal
but the large pane is placed on the left and the others spread from top to
bottom along the right.
See the
.Em main-pane-width
window option.
.It Ic tiled
Panes are spread out as evenly as possible over the window in both rows and
columns.
.El
.Pp
In addition,
.Ic select-layout
may be used to apply a previously used layout - the
.Ic list-windows
command displays the layout of each window in a form suitable for use with
.Ic select-layout .
For example:
.Bd -literal -offset indent
$ tmux list-windows
0: ksh [159x48]
    layout: bb62,159x48,0,0{79x48,0,0,79x48,80,0}
$ tmux select-layout bb62,159x48,0,0{79x48,0,0,79x48,80,0}
.Ed
.Pp
.Nm
automatically adjusts the size of the layout for the current window size.
Note that a layout cannot be applied to a window with more panes than that
from which the layout was originally defined.
.Pp
Commands related to windows and panes are as follows:
.Bl -tag -width Ds
.It Xo Ic break-pane
.Op Fl dP
.Op Fl F Ar format
.Op Fl n Ar window-name
.Op Fl s Ar src-pane
.Op Fl t Ar dst-window
.Xc
.D1 (alias: Ic breakp )
Break
.Ar src-pane
off from its containing window to make it the only pane in
.Ar dst-window .
If
.Fl d
is given, the new window does not become the current window.
The
.Fl P
option prints information about the new window after it has been created.
By default, it uses the format
.Ql #{session_name}:#{window_index}
but a different format may be specified with
.Fl F .
.It Xo Ic capture-pane
.Op Fl aepPqCJ
.Op Fl b Ar buffer-name
.Op Fl E Ar end-line
.Op Fl S Ar start-line
.Op Fl t Ar target-pane
.Xc
.D1 (alias: Ic capturep )
Capture the contents of a pane.
If
.Fl p
is given, the output goes to stdout, otherwise to the buffer specified with
.Fl b
or a new buffer if omitted.
If
.Fl a
is given, the alternate screen is used, and the history is not accessible.
If no alternate screen exists, an error will be returned unless
.Fl q
is given.
If
.Fl e
is given, the output includes escape sequences for text and background
attributes.
.Fl C
also escapes non-printable characters as octal \exxx.
.Fl J
joins wrapped lines and preserves trailing spaces at each line's end.
.Fl P
captures only any output that the pane has received that is the beginning of an
as-yet incomplete escape sequence.
.Pp
.Fl S
and
.Fl E
specify the starting and ending line numbers, zero is the first line of the
visible pane and negative numbers are lines in the history.
.Ql -
to
.Fl S
is the start of the history and to
.Fl E
the end of the visible pane.
The default is to capture only the visible contents of the pane.
.It Xo
.Ic choose-client
.Op Fl NZ
.Op Fl F Ar format
.Op Fl f Ar filter
.Op Fl O Ar sort-order
.Op Fl t Ar target-pane
.Op Ar template
.Xc
Put a pane into client mode, allowing a client to be selected interactively from
a list.
.Fl Z
zooms the pane.
The following keys may be used in client mode:
.Bl -column "Key" "Function" -offset indent
.It Sy "Key" Ta Sy "Function"
.It Li "Enter" Ta "Choose selected client"
.It Li "Up" Ta "Select previous client"
.It Li "Down" Ta "Select next client"
.It Li "C-s" Ta "Search by name"
.It Li "n" Ta "Repeat last search"
.It Li "t" Ta "Toggle if client is tagged"
.It Li "T" Ta "Tag no clients"
.It Li "C-t" Ta "Tag all clients"
.It Li "d" Ta "Detach selected client"
.It Li "D" Ta "Detach tagged clients"
.It Li "x" Ta "Detach and HUP selected client"
.It Li "X" Ta "Detach and HUP tagged clients"
.It Li "z" Ta "Suspend selected client"
.It Li "Z" Ta "Suspend tagged clients"
.It Li "f" Ta "Enter a format to filter items"
.It Li "O" Ta "Change sort order"
.It Li "v" Ta "Toggle preview"
.It Li "q" Ta "Exit mode"
.El
.Pp
After a client is chosen,
.Ql %%
is replaced by the client name in
.Ar template
and the result executed as a command.
If
.Ar template
is not given, "detach-client -t '%%'" is used.
.Pp
.Fl O
specifies the initial sort order: one of
.Ql name ,
.Ql size ,
.Ql creation ,
or
.Ql activity .
.Fl f
specifies an initial filter: the filter is a format - if it evaluates to zero,
the item in the list is not shown, otherwise it is shown.
If a filter would lead to an empty list, it is ignored.
.Fl F
specifies the format for each item in the list.
.Fl N
starts without the preview.
This command works only if at least one client is attached.
.It Xo
.Ic choose-tree
.Op Fl GNswZ
.Op Fl F Ar format
.Op Fl f Ar filter
.Op Fl O Ar sort-order
.Op Fl t Ar target-pane
.Op Ar template
.Xc
Put a pane into tree mode, where a session, window or pane may be chosen
interactively from a list.
.Fl s
starts with sessions collapsed and
.Fl w
with windows collapsed.
.Fl Z
zooms the pane.
The following keys may be used in tree mode:
.Bl -column "Key" "Function" -offset indent
.It Sy "Key" Ta Sy "Function"
.It Li "Enter" Ta "Choose selected item"
.It Li "Up" Ta "Select previous item"
.It Li "Down" Ta "Select next item"
.It Li "x" Ta "Kill selected item"
.It Li "X" Ta "Kill tagged items"
.It Li "<" Ta "Scroll list of previews left"
.It Li ">" Ta "Scroll list of previews right"
.It Li "C-s" Ta "Search by name"
.It Li "n" Ta "Repeat last search"
.It Li "t" Ta "Toggle if item is tagged"
.It Li "T" Ta "Tag no items"
.It Li "C-t" Ta "Tag all items"
.It Li "\&:" Ta "Run a command for each tagged item"
.It Li "f" Ta "Enter a format to filter items"
.It Li "O" Ta "Change sort order"
.It Li "v" Ta "Toggle preview"
.It Li "q" Ta "Exit mode"
.El
.Pp
After a session, window or pane is chosen,
.Ql %%
is replaced by the target in
.Ar template
and the result executed as a command.
If
.Ar template
is not given, "switch-client -t '%%'" is used.
.Pp
.Fl O
specifies the initial sort order: one of
.Ql index ,
.Ql name ,
or
.Ql time .
.Fl f
specifies an initial filter: the filter is a format - if it evaluates to zero,
the item in the list is not shown, otherwise it is shown.
If a filter would lead to an empty list, it is ignored.
.Fl F
specifies the format for each item in the tree.
.Fl N
starts without the preview.
.Fl G
includes all sessions in any session groups in the tree rather than only the
first.
This command works only if at least one client is attached.
.It Xo
.Ic display-panes
.Op Fl b
.Op Fl d Ar duration
.Op Fl t Ar target-client
.Op Ar template
.Xc
.D1 (alias: Ic displayp )
Display a visible indicator of each pane shown by
.Ar target-client .
See the
.Ic display-panes-colour
and
.Ic display-panes-active-colour
session options.
The indicator is closed when a key is pressed or
.Ar duration
milliseconds have passed.
If
.Fl d
is not given,
.Ic display-panes-time
is used.
A duration of zero means the indicator stays until a key is pressed.
While the indicator is on screen, a pane may be chosen with the
.Ql 0
to
.Ql 9
keys, which will cause
.Ar template
to be executed as a command with
.Ql %%
substituted by the pane ID.
The default
.Ar template
is "select-pane -t '%%'".
With
.Fl b ,
other commands are not blocked from running until the indicator is closed.
.It Xo Ic find-window
.Op Fl CNTZ
.Op Fl t Ar target-pane
.Ar match-string
.Xc
.D1 (alias: Ic findw )
Search for the
.Xr fnmatch 3
pattern
.Ar match-string
in window names, titles, and visible content (but not history).
The flags control matching behavior:
.Fl C
matches only visible window contents,
.Fl N
matches only the window name and
.Fl T
matches only the window title.
The default is
.Fl CNT .
.Fl Z
zooms the pane.
.Pp
This command works only if at least one client is attached.
.It Xo Ic join-pane
.Op Fl bdhv
.Oo Fl l
.Ar size |
.Fl p Ar percentage Oc
.Op Fl s Ar src-pane
.Op Fl t Ar dst-pane
.Xc
.D1 (alias: Ic joinp )
Like
.Ic split-window ,
but instead of splitting
.Ar dst-pane
and creating a new pane, split it and move
.Ar src-pane
into the space.
This can be used to reverse
.Ic break-pane .
The
.Fl b
option causes
.Ar src-pane
to be joined to left of or above
.Ar dst-pane .
.Pp
If
.Fl s
is omitted and a marked pane is present (see
.Ic select-pane
.Fl m ) ,
the marked pane is used rather than the current pane.
.It Xo Ic kill-pane
.Op Fl a
.Op Fl t Ar target-pane
.Xc
.D1 (alias: Ic killp )
Destroy the given pane.
If no panes remain in the containing window, it is also destroyed.
The
.Fl a
option kills all but the pane given with
.Fl t .
.It Xo Ic kill-window
.Op Fl a
.Op Fl t Ar target-window
.Xc
.D1 (alias: Ic killw )
Kill the current window or the window at
.Ar target-window ,
removing it from any sessions to which it is linked.
The
.Fl a
option kills all but the window given with
.Fl t .
.It Xo Ic last-pane
.Op Fl de
.Op Fl t Ar target-window
.Xc
.D1 (alias: Ic lastp )
Select the last (previously selected) pane.
.Fl e
enables or
.Fl d
disables input to the pane.
.It Ic last-window Op Fl t Ar target-session
.D1 (alias: Ic last )
Select the last (previously selected) window.
If no
.Ar target-session
is specified, select the last window of the current session.
.It Xo Ic link-window
.Op Fl adk
.Op Fl s Ar src-window
.Op Fl t Ar dst-window
.Xc
.D1 (alias: Ic linkw )
Link the window at
.Ar src-window
to the specified
.Ar dst-window .
If
.Ar dst-window
is specified and no such window exists, the
.Ar src-window
is linked there.
With
.Fl a ,
the window is moved to the next index up (following windows
are moved if necessary).
If
.Fl k
is given and
.Ar dst-window
exists, it is killed, otherwise an error is generated.
If
.Fl d
is given, the newly linked window is not selected.
.It Xo Ic list-panes
.Op Fl as
.Op Fl F Ar format
.Op Fl t Ar target
.Xc
.D1 (alias: Ic lsp )
If
.Fl a
is given,
.Ar target
is ignored and all panes on the server are listed.
If
.Fl s
is given,
.Ar target
is a session (or the current session).
If neither is given,
.Ar target
is a window (or the current window).
For the meaning of the
.Fl F
flag, see the
.Sx FORMATS
section.
.It Xo Ic list-windows
.Op Fl a
.Op Fl F Ar format
.Op Fl t Ar target-session
.Xc
.D1 (alias: Ic lsw )
If
.Fl a
is given, list all windows on the server.
Otherwise, list windows in the current session or in
.Ar target-session .
For the meaning of the
.Fl F
flag, see the
.Sx FORMATS
section.
.It Xo Ic move-pane
.Op Fl bdhv
.Oo Fl l
.Ar size |
.Fl p Ar percentage Oc
.Op Fl s Ar src-pane
.Op Fl t Ar dst-pane
.Xc
.D1 (alias: Ic movep )
Like
.Ic join-pane ,
but
.Ar src-pane
and
.Ar dst-pane
may belong to the same window.
.It Xo Ic move-window
.Op Fl ardk
.Op Fl s Ar src-window
.Op Fl t Ar dst-window
.Xc
.D1 (alias: Ic movew )
This is similar to
.Ic link-window ,
except the window at
.Ar src-window
is moved to
.Ar dst-window .
With
.Fl r ,
all windows in the session are renumbered in sequential order, respecting
the
.Ic base-index
option.
.It Xo Ic new-window
.Op Fl adkP
.Op Fl c Ar start-directory
.Op Fl F Ar format
.Op Fl n Ar window-name
.Op Fl t Ar target-window
.Op Ar shell-command
.Xc
.D1 (alias: Ic neww )
Create a new window.
With
.Fl a ,
the new window is inserted at the next index up from the specified
.Ar target-window ,
moving windows up if necessary,
otherwise
.Ar target-window
is the new window location.
.Pp
If
.Fl d
is given, the session does not make the new window the current window.
.Ar target-window
represents the window to be created; if the target already exists an error is
shown, unless the
.Fl k
flag is used, in which case it is destroyed.
.Ar shell-command
is the command to execute.
If
.Ar shell-command
is not specified, the value of the
.Ic default-command
option is used.
.Fl c
specifies the working directory in which the new window is created.
.Pp
When the shell command completes, the window closes.
See the
.Ic remain-on-exit
option to change this behaviour.
.Pp
The
.Ev TERM
environment variable must be set to
.Ql screen
or
.Ql tmux
for all programs running
.Em inside
.Nm .
New windows will automatically have
.Ql TERM=screen
added to their environment, but care must be taken not to reset this in shell
start-up files.
.Pp
The
.Fl P
option prints information about the new window after it has been created.
By default, it uses the format
.Ql #{session_name}:#{window_index}
but a different format may be specified with
.Fl F .
.It Ic next-layout Op Fl t Ar target-window
.D1 (alias: Ic nextl )
Move a window to the next layout and rearrange the panes to fit.
.It Xo Ic next-window
.Op Fl a
.Op Fl t Ar target-session
.Xc
.D1 (alias: Ic next )
Move to the next window in the session.
If
.Fl a
is used, move to the next window with an alert.
.It Xo Ic pipe-pane
.Op Fl IOo
.Op Fl t Ar target-pane
.Op Ar shell-command
.Xc
.D1 (alias: Ic pipep )
Pipe output sent by the program in
.Ar target-pane
to a shell command or vice versa.
A pane may only be connected to one command at a time, any existing pipe is
closed before
.Ar shell-command
is executed.
The
.Ar shell-command
string may contain the special character sequences supported by the
.Ic status-left
option.
If no
.Ar shell-command
is given, the current pipe (if any) is closed.
.Pp
.Fl I
and
.Fl O
specify which of the
.Ar shell-command
output streams are connected to the pane:
with
.Fl I
stdout is connected (so anything
.Ar shell-command
prints is written to the pane as if it were typed);
with
.Fl O
stdin is connected (so any output in the pane is piped to
.Ar shell-command ) .
Both may be used together and if neither are specified,
.Fl O
is used.
.Pp
The
.Fl o
option only opens a new pipe if no previous pipe exists, allowing a pipe to
be toggled with a single key, for example:
.Bd -literal -offset indent
bind-key C-p pipe-pane -o 'cat >>~/output.#I-#P'
.Ed
.It Xo Ic previous-layout
.Op Fl t Ar target-window
.Xc
.D1 (alias: Ic prevl )
Move to the previous layout in the session.
.It Xo Ic previous-window
.Op Fl a
.Op Fl t Ar target-session
.Xc
.D1 (alias: Ic prev )
Move to the previous window in the session.
With
.Fl a ,
move to the previous window with an alert.
.It Xo Ic rename-window
.Op Fl t Ar target-window
.Ar new-name
.Xc
.D1 (alias: Ic renamew )
Rename the current window, or the window at
.Ar target-window
if specified, to
.Ar new-name .
.It Xo Ic resize-pane
.Op Fl DLMRUZ
.Op Fl t Ar target-pane
.Op Fl x Ar width
.Op Fl y Ar height
.Op Ar adjustment
.Xc
.D1 (alias: Ic resizep )
Resize a pane, up, down, left or right by
.Ar adjustment
with
.Fl U ,
.Fl D ,
.Fl L
or
.Fl R ,
or
to an absolute size
with
.Fl x
or
.Fl y .
The
.Ar adjustment
is given in lines or cells (the default is 1).
.Pp
With
.Fl Z ,
the active pane is toggled between zoomed (occupying the whole of the window)
and unzoomed (its normal position in the layout).
.Pp
.Fl M
begins mouse resizing (only valid if bound to a mouse key binding, see
.Sx MOUSE SUPPORT ) .
.It Xo Ic resize-window
.Op Fl aADLUR
.Op Fl t Ar target-window
.Op Fl x Ar width
.Op Fl y Ar height
.Op Ar adjustment
.Xc
.D1 (alias: Ic resizew )
Resize a window, up, down, left or right by
.Ar adjustment
with
.Fl U ,
.Fl D ,
.Fl L
or
.Fl R ,
to an absolute size
with
.Fl x
or
.Fl y ,
or to the size of the smallest or largest session (with
.Fl a
or
.Fl A ) .
The
.Ar adjustment
is given in lines or cells (the default is 1).
.Pp
This command automatically sets the
.Ic window-size
option to
.Ar manual
for the window.
.It Xo Ic respawn-pane
.Op Fl c Ar start-directory
.Op Fl k
.Op Fl t Ar target-pane
.Op Ar shell-command
.Xc
.D1 (alias: Ic respawnp )
Reactivate a pane in which the command has exited (see the
.Ic remain-on-exit
window option).
If
.Ar shell-command
is not given, the command used when the pane was created is executed.
The pane must be already inactive, unless
.Fl k
is given, in which case any existing command is killed.
.Fl c
specifies a new working directory for the pane.
.It Xo Ic respawn-window
.Op Fl c Ar start-directory
.Op Fl k
.Op Fl t Ar target-window
.Op Ar shell-command
.Xc
.D1 (alias: Ic respawnw )
Reactivate a window in which the command has exited (see the
.Ic remain-on-exit
window option).
If
.Ar shell-command
is not given, the command used when the window was created is executed.
The window must be already inactive, unless
.Fl k
is given, in which case any existing command is killed.
.Fl c
specifies a new working directory for the window.
.It Xo Ic rotate-window
.Op Fl DU
.Op Fl t Ar target-window
.Xc
.D1 (alias: Ic rotatew )
Rotate the positions of the panes within a window, either upward (numerically
lower) with
.Fl U
or downward (numerically higher).
.It Xo Ic select-layout
.Op Fl Enop
.Op Fl t Ar target-pane
.Op Ar layout-name
.Xc
.D1 (alias: Ic selectl )
Choose a specific layout for a window.
If
.Ar layout-name
is not given, the last preset layout used (if any) is reapplied.
.Fl n
and
.Fl p
are equivalent to the
.Ic next-layout
and
.Ic previous-layout
commands.
.Fl o
applies the last set layout if possible (undoes the most recent layout change).
.Fl E
spreads the current pane and any panes next to it out evenly.
.It Xo Ic select-pane
.Op Fl DdegLlMmRU
.Op Fl P Ar style
.Op Fl T Ar title
.Op Fl t Ar target-pane
.Xc
.D1 (alias: Ic selectp )
Make pane
.Ar target-pane
the active pane in window
.Ar target-window ,
or set its style (with
.Fl P ) .
If one of
.Fl D ,
.Fl L ,
.Fl R ,
or
.Fl U
is used, respectively the pane below, to the left, to the right, or above the
target pane is used.
.Fl l
is the same as using the
.Ic last-pane
command.
.Fl e
enables or
.Fl d
disables input to the pane.
.Pp
.Fl m
and
.Fl M
are used to set and clear the
.Em marked pane .
There is one marked pane at a time, setting a new marked pane clears the last.
The marked pane is the default target for
.Fl s
to
.Ic join-pane ,
.Ic swap-pane
and
.Ic swap-window .
.Pp
Each pane has a style: by default the
.Ic window-style
and
.Ic window-active-style
options are used,
.Ic select-pane
.Fl P
sets the style for a single pane.
For example, to set the pane 1 background to red:
.Bd -literal -offset indent
select-pane -t:.1 -P 'bg=red'
.Ed
.Pp
.Fl g
shows the current pane style.
.Pp
.Fl T
sets the pane title.
.It Xo Ic select-window
.Op Fl lnpT
.Op Fl t Ar target-window
.Xc
.D1 (alias: Ic selectw )
Select the window at
.Ar target-window .
.Fl l ,
.Fl n
and
.Fl p
are equivalent to the
.Ic last-window ,
.Ic next-window
and
.Ic previous-window
commands.
If
.Fl T
is given and the selected window is already the current window,
the command behaves like
.Ic last-window .
.It Xo Ic split-window
.Op Fl bdfhvP
.Op Fl c Ar start-directory
.Oo Fl l
.Ar size |
.Fl p Ar percentage Oc
.Op Fl t Ar target-pane
.Op Ar shell-command
.Op Fl F Ar format
.Xc
.D1 (alias: Ic splitw )
Create a new pane by splitting
.Ar target-pane :
.Fl h
does a horizontal split and
.Fl v
a vertical split; if neither is specified,
.Fl v
is assumed.
The
.Fl l
and
.Fl p
options specify the size of the new pane in lines (for vertical split) or in
cells (for horizontal split), or as a percentage, respectively.
The
.Fl b
option causes the new pane to be created to the left of or above
.Ar target-pane .
The
.Fl f
option creates a new pane spanning the full window height (with
.Fl h )
or full window width (with
.Fl v ) ,
instead of splitting the active pane.
All other options have the same meaning as for the
.Ic new-window
command.
.It Xo Ic swap-pane
.Op Fl dDU
.Op Fl s Ar src-pane
.Op Fl t Ar dst-pane
.Xc
.D1 (alias: Ic swapp )
Swap two panes.
If
.Fl U
is used and no source pane is specified with
.Fl s ,
.Ar dst-pane
is swapped with the previous pane (before it numerically);
.Fl D
swaps with the next pane (after it numerically).
.Fl d
instructs
.Nm
not to change the active pane.
.Pp
If
.Fl s
is omitted and a marked pane is present (see
.Ic select-pane
.Fl m ) ,
the marked pane is used rather than the current pane.
.It Xo Ic swap-window
.Op Fl d
.Op Fl s Ar src-window
.Op Fl t Ar dst-window
.Xc
.D1 (alias: Ic swapw )
This is similar to
.Ic link-window ,
except the source and destination windows are swapped.
It is an error if no window exists at
.Ar src-window .
.Pp
Like
.Ic swap-pane ,
if
.Fl s
is omitted and a marked pane is present (see
.Ic select-pane
.Fl m ) ,
the window containing the marked pane is used rather than the current window.
.It Xo Ic unlink-window
.Op Fl k
.Op Fl t Ar target-window
.Xc
.D1 (alias: Ic unlinkw )
Unlink
.Ar target-window .
Unless
.Fl k
is given, a window may be unlinked only if it is linked to multiple sessions -
windows may not be linked to no sessions;
if
.Fl k
is specified and the window is linked to only one session, it is unlinked and
destroyed.
.El
.Sh KEY BINDINGS
.Nm
allows a command to be bound to most keys, with or without a prefix key.
When specifying keys, most represent themselves (for example
.Ql A
to
.Ql Z ) .
Ctrl keys may be prefixed with
.Ql C-
or
.Ql ^ ,
and Alt (meta) with
.Ql M- .
In addition, the following special key names are accepted:
.Em Up ,
.Em Down ,
.Em Left ,
.Em Right ,
.Em BSpace ,
.Em BTab ,
.Em DC
(Delete),
.Em End ,
.Em Enter ,
.Em Escape ,
.Em F1
to
.Em F12 ,
.Em Home ,
.Em IC
(Insert),
.Em NPage/PageDown/PgDn ,
.Em PPage/PageUp/PgUp ,
.Em Space ,
and
.Em Tab .
Note that to bind the
.Ql \&"
or
.Ql '
keys, quotation marks are necessary, for example:
.Bd -literal -offset indent
bind-key '"' split-window
bind-key "'" new-window
.Ed
.Pp
Commands related to key bindings are as follows:
.Bl -tag -width Ds
.It Xo Ic bind-key
.Op Fl nr
.Op Fl T Ar key-table
.Ar key Ar command Op Ar arguments
.Xc
.D1 (alias: Ic bind )
Bind key
.Ar key
to
.Ar command .
Keys are bound in a key table.
By default (without -T), the key is bound in
the
.Em prefix
key table.
This table is used for keys pressed after the prefix key (for example,
by default
.Ql c
is bound to
.Ic new-window
in the
.Em prefix
table, so
.Ql C-b c
creates a new window).
The
.Em root
table is used for keys pressed without the prefix key: binding
.Ql c
to
.Ic new-window
in the
.Em root
table (not recommended) means a plain
.Ql c
will create a new window.
.Fl n
is an alias
for
.Fl T Ar root .
Keys may also be bound in custom key tables and the
.Ic switch-client
.Fl T
command used to switch to them from a key binding.
The
.Fl r
flag indicates this key may repeat, see the
.Ic repeat-time
option.
.Pp
To view the default bindings and possible commands, see the
.Ic list-keys
command.
.It Xo Ic list-keys
.Op Fl T Ar key-table
.Xc
.D1 (alias: Ic lsk )
List all key bindings.
Without
.Fl T
all key tables are printed.
With
.Fl T
only
.Ar key-table .
.It Xo Ic send-keys
.Op Fl lMRX
.Op Fl N Ar repeat-count
.Op Fl t Ar target-pane
.Ar key Ar ...
.Xc
.D1 (alias: Ic send )
Send a key or keys to a window.
Each argument
.Ar key
is the name of the key (such as
.Ql C-a
or
.Ql NPage )
to send; if the string is not recognised as a key, it is sent as a series of
characters.
The
.Fl l
flag disables key name lookup and sends the keys literally.
All arguments are sent sequentially from first to last.
The
.Fl R
flag causes the terminal state to be reset.
.Pp
.Fl M
passes through a mouse event (only valid if bound to a mouse key binding, see
.Sx MOUSE SUPPORT ) .
.Pp
.Fl X
is used to send a command into copy mode - see
the
.Sx WINDOWS AND PANES
section.
.Fl N
specifies a repeat count.
.It Xo Ic send-prefix
.Op Fl 2
.Op Fl t Ar target-pane
.Xc
Send the prefix key, or with
.Fl 2
the secondary prefix key, to a window as if it was pressed.
.It Xo Ic unbind-key
.Op Fl an
.Op Fl T Ar key-table
.Ar key
.Xc
.D1 (alias: Ic unbind )
Unbind the command bound to
.Ar key .
.Fl n
and
.Fl T
are the same as for
.Ic bind-key .
If
.Fl a
is present, all key bindings are removed.
.El
.Sh OPTIONS
The appearance and behaviour of
.Nm
may be modified by changing the value of various options.
There are three types of option:
.Em server options ,
.Em session options
and
.Em window options .
.Pp
The
.Nm
server has a set of global options which do not apply to any particular
window or session.
These are altered with the
.Ic set-option
.Fl s
command, or displayed with the
.Ic show-options
.Fl s
command.
.Pp
In addition, each individual session may have a set of session options, and
there is a separate set of global session options.
Sessions which do not have a particular option configured inherit the value
from the global session options.
Session options are set or unset with the
.Ic set-option
command and may be listed with the
.Ic show-options
command.
The available server and session options are listed under the
.Ic set-option
command.
.Pp
Similarly, a set of window options is attached to each window, and there is
a set of global window options from which any unset options are inherited.
Window options are altered with the
.Ic set-window-option
command and can be listed with the
.Ic show-window-options
command.
All window options are documented with the
.Ic set-window-option
command.
.Pp
.Nm
also supports user options which are prefixed with a
.Ql \&@ .
User options may have any name, so long as they are prefixed with
.Ql \&@ ,
and be set to any string.
For example:
.Bd -literal -offset indent
$ tmux setw -q @foo "abc123"
$ tmux showw -v @foo
abc123
.Ed
.Pp
Commands which set options are as follows:
.Bl -tag -width Ds
.It Xo Ic set-option
.Op Fl aFgoqsuw
.Op Fl t Ar target-session | Ar target-window
.Ar option Ar value
.Xc
.D1 (alias: Ic set )
Set a window option with
.Fl w
(equivalent to the
.Ic set-window-option
command),
a server option with
.Fl s ,
otherwise a session option.
If
.Fl g
is given, the global session or window option is set.
.Fl F
expands formats in the option value.
The
.Fl u
flag unsets an option, so a session inherits the option from the global
options (or with
.Fl g ,
restores a global option to the default).
.Pp
The
.Fl o
flag prevents setting an option that is already set and the
.Fl q
flag suppresses errors about unknown or ambiguous options.
.Pp
With
.Fl a ,
and if the option expects a string or a style,
.Ar value
is appended to the existing setting.
For example:
.Bd -literal -offset indent
set -g status-left "foo"
set -ag status-left "bar"
.Ed
.Pp
Will result in
.Ql foobar .
And:
.Bd -literal -offset indent
set -g status-style "bg=red"
set -ag status-style "fg=blue"
.Ed
.Pp
Will result in a red background
.Em and
blue foreground.
Without
.Fl a ,
the result would be the default background and a blue foreground.
.Pp
Available window options are listed under
.Ic set-window-option .
.Pp
.Ar value
depends on the option and may be a number, a string, or a flag (on, off, or
omitted to toggle).
.Pp
Available server options are:
.Bl -tag -width Ds
.It Ic buffer-limit Ar number
Set the number of buffers; as new buffers are added to the top of the stack,
old ones are removed from the bottom if necessary to maintain this maximum
length.
.It Xo Ic command-alias[]
.Ar name=value
.Xc
This is an array of custom aliases for commands.
If an unknown command matches
.Ar name ,
it is replaced with
.Ar value .
For example, after:
.Pp
.Dl set -s command-alias[100] zoom='resize-pane -Z'
.Pp
Using:
.Pp
.Dl zoom -t:.1
.Pp
Is equivalent to:
.Pp
.Dl resize-pane -Z -t:.1
.Pp
Note that aliases are expanded when a command is parsed rather than when it is
executed, so binding an alias with
.Ic bind-key
will bind the expanded form.
.It Ic default-terminal Ar terminal
Set the default terminal for new windows created in this session - the
default value of the
.Ev TERM
environment variable.
For
.Nm
to work correctly, this
.Em must
be set to
.Ql screen ,
.Ql tmux
or a derivative of them.
.It Ic escape-time Ar time
Set the time in milliseconds for which
.Nm
waits after an escape is input to determine if it is part of a function or meta
key sequences.
The default is 500 milliseconds.
.It Xo Ic exit-empty
.Op Ic on | off
.Xc
If enabled (the default), the server will exit when there are no active
sessions.
.It Xo Ic exit-unattached
.Op Ic on | off
.Xc
If enabled, the server will exit when there are no attached clients.
.It Xo Ic focus-events
.Op Ic on | off
.Xc
When enabled, focus events are requested from the terminal if supported and
passed through to applications running in
.Nm .
Attached clients should be detached and attached again after changing this
option.
.It Ic history-file Ar path
If not empty, a file to which
.Nm
will write command prompt history on exit and load it from on start.
.It Ic message-limit Ar number
Set the number of error or information messages to save in the message log for
each client.
The default is 100.
.It Xo Ic set-clipboard
.Op Ic on | external | off
.Xc
Attempt to set the terminal clipboard content using the
.Xr xterm 1
escape sequence, if there is an
.Em \&Ms
entry in the
.Xr terminfo 5
description (see the
.Sx TERMINFO EXTENSIONS
section).
.Pp
If set to
.Ic on ,
.Nm
will both accept the escape sequence to create a buffer and attempt to set
the terminal clipboard.
If set to
.Ic external ,
.Nm
will attempt to set the terminal clipboard but ignore attempts
by applications to set
.Nm
buffers.
If
.Ic off ,
.Nm
will neither accept the clipboard escape sequence nor attempt to set the
clipboard.
.Pp
Note that this feature needs to be enabled in
.Xr xterm 1
by setting the resource:
.Bd -literal -offset indent
disallowedWindowOps: 20,21,SetXprop
.Ed
.Pp
Or changing this property from the
.Xr xterm 1
interactive menu when required.
.It Ic terminal-overrides[] Ar string
Allow terminal descriptions read using
.Xr terminfo 5
to be overridden.
Each entry is a colon-separated string made up of a terminal type pattern
(matched using
.Xr fnmatch 3 )
and a set of
.Em name=value
entries.
.Pp
For example, to set the
.Ql clear
.Xr terminfo 5
entry to
.Ql \ee[H\ee[2J
for all terminal types matching
.Ql rxvt* :
.Pp
.Dl "rxvt*:clear=\ee[H\ee[2J"
.Pp
The terminal entry value is passed through
.Xr strunvis 3
before interpretation.
.El
.Pp
Available session options are:
.Bl -tag -width Ds
.It Xo Ic activity-action
.Op Ic any | none | current | other
.Xc
Set action on window activity when
.Ic monitor-activity
is on.
.Ic any
means activity in any window linked to a session causes a bell or message
(depending on
.Ic visual-activity )
in the current window of that session,
.Ic none
means all activity is ignored (equivalent to
.Ic monitor-activity
being off),
.Ic current
means only activity in windows other than the current window are ignored and
.Ic other
means activity in the current window is ignored but not those in other windows.
.It Ic assume-paste-time Ar milliseconds
If keys are entered faster than one in
.Ar milliseconds ,
they are assumed to have been pasted rather than typed and
.Nm
key bindings are not processed.
The default is one millisecond and zero disables.
.It Ic base-index Ar index
Set the base index from which an unused index should be searched when a new
window is created.
The default is zero.
.It Xo Ic bell-action
.Op Ic any | none | current | other
.Xc
Set action on a bell in a window when
.Ic monitor-bell
is on.
The values are the same as those for
.Ic activity-action .
.It Ic default-command Ar shell-command
Set the command used for new windows (if not specified when the window is
created) to
.Ar shell-command ,
which may be any
.Xr sh 1
command.
The default is an empty string, which instructs
.Nm
to create a login shell using the value of the
.Ic default-shell
option.
.It Ic default-size Ar XxY
Set the default size of new windows when the
.Ar window-size
option is set to manual or when a session is created with
.Ic new-session
.Fl d .
The value is the width and height separated by an
.Ql x
character.
The default is 80x24.
.It Ic default-shell Ar path
Specify the default shell.
This is used as the login shell for new windows when the
.Ic default-command
option is set to empty, and must be the full path of the executable.
When started
.Nm
tries to set a default value from the first suitable of the
.Ev SHELL
environment variable, the shell returned by
.Xr getpwuid 3 ,
or
.Pa /bin/sh .
This option should be configured when
.Nm
is used as a login shell.
.It Xo Ic destroy-unattached
.Op Ic on | off
.Xc
If enabled and the session is no longer attached to any clients, it is
destroyed.
.It Xo Ic detach-on-destroy
.Op Ic on | off
.Xc
If on (the default), the client is detached when the session it is attached to
is destroyed.
If off, the client is switched to the most recently active of the remaining
sessions.
.It Ic display-panes-active-colour Ar colour
Set the colour used by the
.Ic display-panes
command to show the indicator for the active pane.
.It Ic display-panes-colour Ar colour
Set the colour used by the
.Ic display-panes
command to show the indicators for inactive panes.
.It Ic display-panes-time Ar time
Set the time in milliseconds for which the indicators shown by the
.Ic display-panes
command appear.
.It Ic display-time Ar time
Set the amount of time for which status line messages and other on-screen
indicators are displayed.
If set to 0, messages and indicators are displayed until a key is pressed.
.Ar time
is in milliseconds.
.It Ic history-limit Ar lines
Set the maximum number of lines held in window history.
This setting applies only to new windows - existing window histories are not
resized and retain the limit at the point they were created.
.It Ic key-table Ar key-table
Set the default key table to
.Ar key-table
instead of
.Em root .
.It Ic lock-after-time Ar number
Lock the session (like the
.Ic lock-session
command) after
.Ar number
seconds of inactivity.
The default is not to lock (set to 0).
.It Ic lock-command Ar shell-command
Command to run when locking each client.
The default is to run
.Xr lock 1
with
.Fl np .
.It Ic message-command-style Ar style
Set status line message command style.
For how to specify
.Ar style ,
see the
.Sx STYLES
section.
.It Ic message-style Ar style
Set status line message style.
For how to specify
.Ar style ,
see the
.Sx STYLES
section.
.It Xo Ic mouse
.Op Ic on | off
.Xc
If on,
.Nm
captures the mouse and allows mouse events to be bound as key bindings.
See the
.Sx MOUSE SUPPORT
section for details.
.It Ic prefix Ar key
Set the key accepted as a prefix key.
In addition to the standard keys described under
.Sx KEY BINDINGS ,
.Ic prefix
can be set to the special key
.Ql None
to set no prefix.
.It Ic prefix2 Ar key
Set a secondary key accepted as a prefix key.
Like
.Ic prefix ,
.Ic prefix2
can be set to
.Ql None .
.It Xo Ic renumber-windows
.Op Ic on | off
.Xc
If on, when a window is closed in a session, automatically renumber the other
windows in numerical order.
This respects the
.Ic base-index
option if it has been set.
If off, do not renumber the windows.
.It Ic repeat-time Ar time
Allow multiple commands to be entered without pressing the prefix-key again
in the specified
.Ar time
milliseconds (the default is 500).
Whether a key repeats may be set when it is bound using the
.Fl r
flag to
.Ic bind-key .
Repeat is enabled for the default keys bound to the
.Ic resize-pane
command.
.It Xo Ic set-titles
.Op Ic on | off
.Xc
Attempt to set the client terminal title using the
.Em tsl
and
.Em fsl
.Xr terminfo 5
entries if they exist.
.Nm
automatically sets these to the \ee]0;...\e007 sequence if
the terminal appears to be
.Xr xterm 1 .
This option is off by default.
.It Ic set-titles-string Ar string
String used to set the window title if
.Ic set-titles
is on.
Formats are expanded, see the
.Sx FORMATS
section.
.It Xo Ic silence-action
.Op Ic any | none | current | other
.Xc
Set action on window silence when
.Ic monitor-silence
is on.
The values are the same as those for
.Ic activity-action .
.It Xo Ic status
.Op Ic on | off
.Xc
Show or hide the status line.
.It Ic status-interval Ar interval
Update the status line every
.Ar interval
seconds.
By default, updates will occur every 15 seconds.
A setting of zero disables redrawing at interval.
.It Xo Ic status-justify
.Op Ic left | centre | right
.Xc
Set the position of the window list component of the status line: left, centre
or right justified.
.It Xo Ic status-keys
.Op Ic vi | emacs
.Xc
Use vi or emacs-style
key bindings in the status line, for example at the command prompt.
The default is emacs, unless the
.Ev VISUAL
or
.Ev EDITOR
environment variables are set and contain the string
.Ql vi .
.It Ic status-left Ar string
Display
.Ar string
(by default the session name) to the left of the status line.
.Ar string
will be passed through
.Xr strftime 3 .
Also see the
.Sx FORMATS
and
.Sx STYLES
sections.
.Pp
For details on how the names and titles can be set see the
.Sx "NAMES AND TITLES"
section.
.Pp
Examples are:
.Bd -literal -offset indent
#(sysctl vm.loadavg)
#[fg=yellow,bold]#(apm -l)%%#[default] [#S]
.Ed
.Pp
The default is
.Ql "[#S] " .
.It Ic status-left-length Ar length
Set the maximum
.Ar length
of the left component of the status line.
The default is 10.
.It Ic status-left-style Ar style
Set the style of the left part of the status line.
For how to specify
.Ar style ,
see the
.Sx STYLES
section.
.It Xo Ic status-position
.Op Ic top | bottom
.Xc
Set the position of the status line.
.It Ic status-right Ar string
Display
.Ar string
to the right of the status line.
By default, the current pane title in double quotes, the date and the time
are shown.
As with
.Ic status-left ,
.Ar string
will be passed to
.Xr strftime 3
and character pairs are replaced.
.It Ic status-right-length Ar length
Set the maximum
.Ar length
of the right component of the status line.
The default is 40.
.It Ic status-right-style Ar style
Set the style of the right part of the status line.
For how to specify
.Ar style ,
see the
.Sx STYLES
section.
.It Ic status-style Ar style
Set status line style.
For how to specify
.Ar style ,
see the
.Sx STYLES
section.
.It Ic update-environment[] Ar variable
Set list of environment variables to be copied into the session environment
when a new session is created or an existing session is attached.
Any variables that do not exist in the source environment are set to be
removed from the session environment (as if
.Fl r
was given to the
.Ic set-environment
command).
.It Ic user-keys[] Ar key
Set list of user-defined key escape sequences.
Each item is associated with a key named
.Ql User0 ,
.Ql User1 ,
and so on.
.Pp
For example:
.Bd -literal -offset indent
set -s user-keys[0] "\ee[5;30012~"
bind User0 resize-pane -L 3
.Ed
.It Xo Ic visual-activity
.Op Ic on | off | both
.Xc
If on, display a message instead of sending a bell when activity occurs in a
window for which the
.Ic monitor-activity
window option is enabled.
If set to both, a bell and a message are produced.
.It Xo Ic visual-bell
.Op Ic on | off | both
.Xc
If on, a message is shown on a bell in a window for which the
.Ic monitor-bell
window option is enabled instead of it being passed through to the
terminal (which normally makes a sound).
If set to both, a bell and a message are produced.
Also see the
.Ic bell-action
option.
.It Xo Ic visual-silence
.Op Ic on | off | both
.Xc
If
.Ic monitor-silence
is enabled, prints a message after the interval has expired on a given window
instead of sending a bell.
If set to both, a bell and a message are produced.
.It Ic word-separators Ar string
Sets the session's conception of what characters are considered word
separators, for the purposes of the next and previous word commands in
copy mode.
The default is
.Ql \ -_@ .
.El
.It Xo Ic set-window-option
.Op Fl aFgoqu
.Op Fl t Ar target-window
.Ar option Ar value
.Xc
.D1 (alias: Ic setw )
Set a window option.
The
.Fl a ,
.Fl F ,
.Fl g ,
.Fl o ,
.Fl q
and
.Fl u
flags work similarly to the
.Ic set-option
command.
.Pp
Supported window options are:
.Pp
.Bl -tag -width Ds -compact
.It Xo Ic aggressive-resize
.Op Ic on | off
.Xc
Aggressively resize the chosen window.
This means that
.Nm
will resize the window to the size of the smallest or largest session
(see the
.Ic window-size
option) for which it is the current window, rather than the session to
which it is attached.
The window may resize when the current window is changed on another
session; this option is good for full-screen programs which support
.Dv SIGWINCH
and poor for interactive programs such as shells.
.Pp
.It Xo Ic allow-rename
.Op Ic on | off
.Xc
Allow programs to change the window name using a terminal escape
sequence (\eek...\ee\e\e).
The default is off.
.Pp
.It Xo Ic alternate-screen
.Op Ic on | off
.Xc
This option configures whether programs running inside
.Nm
may use the terminal alternate screen feature, which allows the
.Em smcup
and
.Em rmcup
.Xr terminfo 5
capabilities.
The alternate screen feature preserves the contents of the window when an
interactive application starts and restores it on exit, so that any output
visible before the application starts reappears unchanged after it exits.
The default is on.
.Pp
.It Xo Ic automatic-rename
.Op Ic on | off
.Xc
Control automatic window renaming.
When this setting is enabled,
.Nm
will rename the window automatically using the format specified by
.Ic automatic-rename-format .
This flag is automatically disabled for an individual window when a name
is specified at creation with
.Ic new-window
or
.Ic new-session ,
or later with
.Ic rename-window ,
or with a terminal escape sequence.
It may be switched off globally with:
.Bd -literal -offset indent
set-window-option -g automatic-rename off
.Ed
.Pp
.It Ic automatic-rename-format Ar format
The format (see
.Sx FORMATS )
used when the
.Ic automatic-rename
option is enabled.
.Pp
.It Ic clock-mode-colour Ar colour
Set clock colour.
.Pp
.It Xo Ic clock-mode-style
.Op Ic 12 | 24
.Xc
Set clock hour format.
.Pp
.It Ic main-pane-height Ar height
.It Ic main-pane-width Ar width
Set the width or height of the main (left or top) pane in the
.Ic main-horizontal
or
.Ic main-vertical
layouts.
.Pp
.It Xo Ic mode-keys
.Op Ic vi | emacs
.Xc
Use vi or emacs-style key bindings in copy mode.
The default is emacs, unless
.Ev VISUAL
or
.Ev EDITOR
contains
.Ql vi .
.Pp
.It Ic mode-style Ar style
Set window modes style.
For how to specify
.Ar style ,
see the
.Sx STYLES
section.
.Pp
.It Xo Ic monitor-activity
.Op Ic on | off
.Xc
Monitor for activity in the window.
Windows with activity are highlighted in the status line.
.Pp
.It Xo Ic monitor-bell
.Op Ic on | off
.Xc
Monitor for a bell in the window.
Windows with a bell are highlighted in the status line.
.Pp
.It Xo Ic monitor-silence
.Op Ic interval
.Xc
Monitor for silence (no activity) in the window within
.Ic interval
seconds.
Windows that have been silent for the interval are highlighted in the
status line.
An interval of zero disables the monitoring.
.Pp
.It Ic other-pane-height Ar height
Set the height of the other panes (not the main pane) in the
.Ic main-horizontal
layout.
If this option is set to 0 (the default), it will have no effect.
If both the
.Ic main-pane-height
and
.Ic other-pane-height
options are set, the main pane will grow taller to make the other panes the
specified height, but will never shrink to do so.
.Pp
.It Ic other-pane-width Ar width
Like
.Ic other-pane-height ,
but set the width of other panes in the
.Ic main-vertical
layout.
.Pp
.It Ic pane-active-border-style Ar style
Set the pane border style for the currently active pane.
For how to specify
.Ar style ,
see the
.Sx STYLES
section.
Attributes are ignored.
.Pp
.It Ic pane-base-index Ar index
Like
.Ic base-index ,
but set the starting index for pane numbers.
.Pp
.It Ic pane-border-format Ar format
Set the text shown in pane border status lines.
.Pp
.It Xo Ic pane-border-status
.Op Ic off | top | bottom
.Xc
Turn pane border status lines off or set their position.
.Pp
.It Ic pane-border-style Ar style
Set the pane border style for panes aside from the active pane.
For how to specify
.Ar style ,
see the
.Sx STYLES
section.
Attributes are ignored.
.Pp
.It Xo Ic remain-on-exit
.Op Ic on | off
.Xc
A window with this flag set is not destroyed when the program running in it
exits.
The window may be reactivated with the
.Ic respawn-window
command.
.Pp
.It Xo Ic synchronize-panes
.Op Ic on | off
.Xc
Duplicate input to any pane to all other panes in the same window (only
for panes that are not in any special mode).
.Pp
.It Ic window-active-style Ar style
Set the style for the window's active pane.
For how to specify
.Ar style ,
see the
.Sx STYLES
section.
.Pp
.It Ic window-status-activity-style Ar style
Set status line style for windows with an activity alert.
For how to specify
.Ar style ,
see the
.Sx STYLES
section.
.Pp
.It Ic window-status-bell-style Ar style
Set status line style for windows with a bell alert.
For how to specify
.Ar style ,
see the
.Sx STYLES
section.
.Pp
.It Ic window-status-current-format Ar string
Like
.Ar window-status-format ,
but is the format used when the window is the current window.
.Pp
.It Ic window-status-current-style Ar style
Set status line style for the currently active window.
For how to specify
.Ar style ,
see the
.Sx STYLES
section.
.Pp
.It Ic window-status-format Ar string
Set the format in which the window is displayed in the status line window list.
See the
.Sx FORMATS
and
.Sx STYLES
sections.
.Pp
.It Ic window-status-last-style Ar style
Set status line style for the last active window.
For how to specify
.Ar style ,
see the
.Sx STYLES
section.
.Pp
.It Ic window-status-separator Ar string
Sets the separator drawn between windows in the status line.
The default is a single space character.
.Pp
.It Ic window-status-style Ar style
Set status line style for a single window.
For how to specify
.Ar style ,
see the
.Sx STYLES
section.
.Pp
.It Xo Ic Ic window-size
.Ar largest | Ar smallest | Ar manual
.Xc
Configure how
.Nm
determines the window size.
If set to
.Ar largest ,
the size of the largest attached session is used; if
.Ar smallest ,
the size of the smallest.
If
.Ar manual ,
the size of a new window is set from the
.Ic default-size
option and windows are resized automatically.
See also the
.Ic resize-window
command and the
.Ic aggressive-resize
option.
.Pp
.It Ic window-style Ar style
Set the default window style.
For how to specify
.Ar style ,
see the
.Sx STYLES
section.
.Pp
.It Xo Ic wrap-search
.Op Ic on | off
.Xc
If this option is set, searches will wrap around the end of the pane contents.
The default is on.
.Pp
.It Xo Ic xterm-keys
.Op Ic on | off
.Xc
If this option is set,
.Nm
will generate
.Xr xterm 1 -style
function key sequences; these have a number included to indicate modifiers such
as Shift, Alt or Ctrl.
.El
.It Xo Ic show-options
.Op Fl gqsvw
.Op Fl t Ar target-session | Ar target-window
.Op Ar option
.Xc
.D1 (alias: Ic show )
Show the window options (or a single window option if given) with
.Fl w
(equivalent to
.Ic show-window-options ) ,
the server options with
.Fl s ,
otherwise the session options for
.Ar target session .
Global session or window options are listed if
.Fl g
is used.
.Fl v
shows only the option value, not the name.
If
.Fl q
is set, no error will be returned if
.Ar option
is unset.
.It Xo Ic show-window-options
.Op Fl gv
.Op Fl t Ar target-window
.Op Ar option
.Xc
.D1 (alias: Ic showw )
List the window options or a single option for
.Ar target-window ,
or the global window options if
.Fl g
is used.
.Fl v
shows only the option value, not the name.
.El
.Sh HOOKS
.Nm
allows commands to run on various triggers, called
.Em hooks .
Most
.Nm
commands have an
.Em after
hook and there are a number of hooks not associated with commands.
.Pp
A command's after
hook is run after it completes, except when the command is run as part of a hook
itself.
They are named with an
.Ql after-
prefix.
For example, the following command adds a hook to select the even-vertical
layout after every
.Ic split-window :
.Bd -literal -offset indent
set-hook after-split-window "selectl even-vertical"
.Ed
.Pp
All the notifications listed in the
.Sx CONTROL MODE
section are hooks (without any arguments), except
.Ic %exit .
The following additional hooks are available:
.Bl -tag -width "XXXXXXXXXXXXXXXXXXXXXX"
.It alert-activity
Run when a window has activity.
See
.Ic monitor-activity .
.It alert-bell
Run when a window has received a bell.
See
.Ic monitor-bell .
.It alert-silence
Run when a window has been silent.
See
.Ic monitor-silence .
.It client-attached
Run when a client is attached.
.It client-detached
Run when a client is detached
.It client-resized
Run when a client is resized.
.It client-session-changed
Run when a client's attached session is changed.
.It pane-died
Run when the program running in a pane exits, but
.Ic remain-on-exit
is on so the pane has not closed.
.It pane-exited
Run when the program running in a pane exits.
.It pane-focus-in
Run when the focus enters a pane, if the
.Ic focus-events
option is on.
.It pane-focus-out
Run when the focus exits a pane, if the
.Ic focus-events
option is on.
.It pane-set-clipboard
Run when the terminal clipboard is set using the
.Xr xterm 1
escape sequence.
.It session-created
Run when a new session created.
.It session-closed
Run when a session closed.
.It session-renamed
Run when a session is renamed.
.It window-linked
Run when a window is linked into a session.
.It window-renamed
Run when a window is renamed.
.It window-unlinked
Run when a window is unlinked from a session.
.El
.Pp
Hooks are managed with these commands:
.Bl -tag -width Ds
.It Xo Ic set-hook
.Op Fl gRu
.Op Fl t Ar target-session
.Ar hook-name
.Ar command
.Xc
Without
.Fl R ,
sets (or with
.Fl u
unsets) hook
.Ar hook-name
to
.Ar command .
If
.Fl g
is given,
.Em hook-name
is added to the global list of hooks, otherwise it is added to the session
hooks (for
.Ar target-session
with
.Fl t ) .
Like options, session hooks inherit from the global ones.
.Pp
With
.Fl R ,
run
.Ar hook-name
immediately.
.It Xo Ic show-hooks
.Op Fl g
.Op Fl t Ar target-session
.Xc
Shows the global list of hooks with
.Fl g ,
otherwise the session hooks.
.El
.Sh MOUSE SUPPORT
If the
.Ic mouse
option is on (the default is off),
.Nm
allows mouse events to be bound as keys.
The name of each key is made up of a mouse event (such as
.Ql MouseUp1 )
and a location suffix (one of
.Ql Pane
for the contents of a pane,
.Ql Border
for a pane border or
.Ql Status ,
.Ql StatusLeft ,
or
.Ql StatusRight
for the status line).
The following mouse events are available:
.Bl -column "MouseDown1" "MouseDrag1" "WheelDown" -offset indent
.It Li "WheelUp" Ta "WheelDown" Ta ""
.It Li "MouseDown1" Ta "MouseUp1" Ta "MouseDrag1" Ta "MouseDragEnd1"
.It Li "MouseDown2" Ta "MouseUp2" Ta "MouseDrag2" Ta "MouseDragEnd2"
.It Li "MouseDown3" Ta "MouseUp3" Ta "MouseDrag3" Ta "MouseDragEnd3"
.It Li "DoubleClick1" Ta "DoubleClick2" Ta "DoubleClick3"
.It Li "TripleClick1" Ta "TripleClick2" Ta "TripleClick3"
.El
.Pp
Each should be suffixed with a location, for example
.Ql MouseDown1Status .
.Pp
The special token
.Ql {mouse}
or
.Ql =
may be used as
.Ar target-window
or
.Ar target-pane
in commands bound to mouse key bindings.
It resolves to the window or pane over which the mouse event took place
(for example, the window in the status line over which button 1 was released for a
.Ql MouseUp1Status
binding, or the pane over which the wheel was scrolled for a
.Ql WheelDownPane
binding).
.Pp
The
.Ic send-keys
.Fl M
flag may be used to forward a mouse event to a pane.
.Pp
The default key bindings allow the mouse to be used to select and resize panes,
to copy text and to change window using the status line.
These take effect if the
.Ic mouse
option is turned on.
.Sh FORMATS
Certain commands accept the
.Fl F
flag with a
.Ar format
argument.
This is a string which controls the output format of the command.
Replacement variables are enclosed in
.Ql #{
and
.Ql } ,
for example
.Ql #{session_name} .
The possible variables are listed in the table below, or the name of a
.Nm
option may be used for an option's value.
Some variables have a shorter alias such as
.Ql #S ;
.Ql ##
is replaced by a single
.Ql # ,
.Ql #,
by a
.Ql \&,
and
.Ql #}
by a
.Ql } .
.Pp
Conditionals are available by prefixing with
.Ql \&?
and separating two alternatives with a comma;
if the specified variable exists and is not zero, the first alternative
is chosen, otherwise the second is used.
For example
.Ql #{?session_attached,attached,not attached}
will include the string
.Ql attached
if the session is attached and the string
.Ql not attached
if it is unattached, or
.Ql #{?automatic-rename,yes,no}
will include
.Ql yes
if
.Ic automatic-rename
is enabled, or
.Ql no
if not.
Conditionals can be nested arbitrarily.
Inside a conditional,
.Ql \&,
and
.Ql }
must be escaped as
.Ql #,
and
.Ql #} ,
unless they are part of a
.Ql #{...}
replacement.
For example:
.Bd -literal -offset indent
#{?pane_in_mode,#[fg=white#,bg=red],#[fg=red#,bg=white]}#W .
.Ed
.Pp
Comparisons may be expressed by prefixing two comma-separated
alternatives by
.Ql ==
or
.Ql !=
and a colon.
For example
.Ql #{==:#{host},myhost}
will be replaced by
.Ql 1
if running on
.Ql myhost ,
otherwise by
.Ql 0 .
An
.Ql m
specifies an
.Xr fnmatch 3
comparison where the first argument is the pattern and the second the string to
compare, for example
.Ql #{m:*foo*,#{host}} .
.Ql ||
and
.Ql &&
evaluate to true if either or both of two comma-separated alternatives are
true, for example
.Ql #{||:#{pane_in_mode},#{alternate_on}} .
A
.Ql C
performs a search for an
.Xr fnmatch 3
pattern in the pane content and evaluates to zero if not found, or a line
number if found.
.Pp
A limit may be placed on the length of the resultant string by prefixing it
by an
.Ql = ,
a number and a colon.
Positive numbers count from the start of the string and negative from the end,
so
.Ql #{=5:pane_title}
will include at most the first 5 characters of the pane title, or
.Ql #{=-5:pane_title}
the last 5 characters.
Prefixing a time variable with
.Ql t:
will convert it to a string, so if
.Ql #{window_activity}
gives
.Ql 1445765102 ,
.Ql #{t:window_activity}
gives
.Ql Sun Oct 25 09:25:02 2015 .
The
.Ql b:
and
.Ql d:
prefixes are
.Xr basename 3
and
.Xr dirname 3
of the variable respectively.
.Ql q:
will escape
.Xr sh 1
special characters.
.Ql E:
will expand the format twice, for example
.Ql #{E:status-left}
is the result of expanding the content of the
.Ic status-left
option rather than the content itself.
.Ql T:
is like
.Ql E:
but also expands
.Xr strftime 3
specifiers.
.Ql S: ,
.Ql W:
or
.Ql P:
will loop over each session, window or pane and insert the format once
for each.
For windows and panes, two comma-separated formats may be given:
the second is used for the current window or active pane.
For example, to get a list of windows formatted like the status line:
.Bd -literal -offset indent
#{W:#{E:window-status-format} ,#{E:window-status-current-format} }
.Ed
A prefix of the form
.Ql s/foo/bar/:
will substitute
.Ql foo
with
.Ql bar
throughout.
.Pp
In addition, the first line of a shell command's output may be inserted using
.Ql #() .
For example,
.Ql #(uptime)
will insert the system's uptime.
When constructing formats,
.Nm
does not wait for
.Ql #()
commands to finish; instead, the previous result from running the same command is used,
or a placeholder if the command has not been run before.
If the command hasn't exited, the most recent line of output will be used, but the status
line will not be updated more than once a second.
Commands are executed with the
.Nm
global environment set (see the
.Sx ENVIRONMENT
section).
.Pp
The following variables are available, where appropriate:
.Bl -column "XXXXXXXXXXXXXXXXXXX" "XXXXX"
.It Sy "Variable name" Ta Sy "Alias" Ta Sy "Replaced with"
.It Li "alternate_on" Ta "" Ta "If pane is in alternate screen"
.It Li "alternate_saved_x" Ta "" Ta "Saved cursor X in alternate screen"
.It Li "alternate_saved_y" Ta "" Ta "Saved cursor Y in alternate screen"
.It Li "buffer_created" Ta "" Ta "Time buffer created"
.It Li "buffer_name" Ta "" Ta "Name of buffer"
.It Li "buffer_sample" Ta "" Ta "Sample of start of buffer"
.It Li "buffer_size" Ta "" Ta "Size of the specified buffer in bytes"
.It Li "client_activity" Ta "" Ta "Time client last had activity"
.It Li "client_created" Ta "" Ta "Time client created"
.It Li "client_control_mode" Ta "" Ta "1 if client is in control mode"
.It Li "client_discarded" Ta "" Ta "Bytes discarded when client behind"
.It Li "client_height" Ta "" Ta "Height of client"
.It Li "client_key_table" Ta "" Ta "Current key table"
.It Li "client_last_session" Ta "" Ta "Name of the client's last session"
.It Li "client_name" Ta "" Ta "Name of client"
.It Li "client_pid" Ta "" Ta "PID of client process"
.It Li "client_prefix" Ta "" Ta "1 if prefix key has been pressed"
.It Li "client_readonly" Ta "" Ta "1 if client is readonly"
.It Li "client_session" Ta "" Ta "Name of the client's session"
.It Li "client_termname" Ta "" Ta "Terminal name of client"
.It Li "client_termtype" Ta "" Ta "Terminal type of client"
.It Li "client_tty" Ta "" Ta "Pseudo terminal of client"
.It Li "client_utf8" Ta "" Ta "1 if client supports utf8"
.It Li "client_width" Ta "" Ta "Width of client"
.It Li "client_written" Ta "" Ta "Bytes written to client"
.It Li "command" Ta "" Ta "Name of command in use, if any"
.It Li "command_list_name" Ta "" Ta "Command name if listing commands"
.It Li "command_list_alias" Ta "" Ta "Command alias if listing commands"
.It Li "command_list_usage" Ta "" Ta "Command usage if listing commands"
.It Li "cursor_flag" Ta "" Ta "Pane cursor flag"
.It Li "cursor_x" Ta "" Ta "Cursor X position in pane"
.It Li "cursor_y" Ta "" Ta "Cursor Y position in pane"
.It Li "history_bytes" Ta "" Ta "Number of bytes in window history"
.It Li "history_limit" Ta "" Ta "Maximum window history lines"
.It Li "history_size" Ta "" Ta "Size of history in lines"
.It Li "hook" Ta "" Ta "Name of running hook, if any"
.It Li "hook_pane" Ta "" Ta "ID of pane where hook was run, if any"
.It Li "hook_session" Ta "" Ta "ID of session where hook was run, if any"
.It Li "hook_session_name" Ta "" Ta "Name of session where hook was run, if any"
.It Li "hook_window" Ta "" Ta "ID of window where hook was run, if any"
.It Li "hook_window_name" Ta "" Ta "Name of window where hook was run, if any"
.It Li "host" Ta "#H" Ta "Hostname of local host"
.It Li "host_short" Ta "#h" Ta "Hostname of local host (no domain name)"
.It Li "insert_flag" Ta "" Ta "Pane insert flag"
.It Li "keypad_cursor_flag" Ta "" Ta "Pane keypad cursor flag"
.It Li "keypad_flag" Ta "" Ta "Pane keypad flag"
.It Li "line" Ta "" Ta "Line number in the list"
.It Li "mouse_any_flag" Ta "" Ta "Pane mouse any flag"
.It Li "mouse_button_flag" Ta "" Ta "Pane mouse button flag"
.It Li "mouse_standard_flag" Ta "" Ta "Pane mouse standard flag"
.It Li "mouse_all_flag" Ta "" Ta "Pane mouse all flag"
.It Li "pane_active" Ta "" Ta "1 if active pane"
.It Li "pane_at_bottom" Ta "" Ta "1 if pane is at the bottom of window"
.It Li "pane_at_left" Ta "" Ta "1 if pane is at the left of window"
.It Li "pane_at_right" Ta "" Ta "1 if pane is at the right of window"
.It Li "pane_at_top" Ta "" Ta "1 if pane is at the top of window"
.It Li "pane_bottom" Ta "" Ta "Bottom of pane"
.It Li "pane_current_command" Ta "" Ta "Current command if available"
.It Li "pane_current_path" Ta "" Ta "Current path if available"
.It Li "pane_dead" Ta "" Ta "1 if pane is dead"
.It Li "pane_dead_status" Ta "" Ta "Exit status of process in dead pane"
.It Li "pane_format" Ta "" Ta "1 if format is for a pane (not assuming the current)"
.It Li "pane_height" Ta "" Ta "Height of pane"
.It Li "pane_id" Ta "#D" Ta "Unique pane ID"
.It Li "pane_in_mode" Ta "" Ta "If pane is in a mode"
.It Li "pane_input_off" Ta "" Ta "If input to pane is disabled"
.It Li "pane_index" Ta "#P" Ta "Index of pane"
.It Li "pane_left" Ta "" Ta "Left of pane"
.It Li "pane_mode" Ta "" Ta "Name of pane mode, if any."
.It Li "pane_pid" Ta "" Ta "PID of first process in pane"
.It Li "pane_pipe" Ta "" Ta "1 if pane is being piped"
.It Li "pane_right" Ta "" Ta "Right of pane"
.It Li "pane_search_string" Ta "" Ta "Last search string in copy mode"
.It Li "pane_start_command" Ta "" Ta "Command pane started with"
.It Li "pane_synchronized" Ta "" Ta "If pane is synchronized"
.It Li "pane_tabs" Ta "" Ta "Pane tab positions"
.It Li "pane_title" Ta "#T" Ta "Title of pane"
.It Li "pane_top" Ta "" Ta "Top of pane"
.It Li "pane_tty" Ta "" Ta "Pseudo terminal of pane"
.It Li "pane_width" Ta "" Ta "Width of pane"
.It Li "pid" Ta ""  Ta "Server PID"
.It Li "rectangle_toggle" Ta "" Ta "1 if rectangle selection is activated"
.It Li "scroll_region_lower" Ta "" Ta "Bottom of scroll region in pane"
.It Li "scroll_region_upper" Ta "" Ta "Top of scroll region in pane"
.It Li "scroll_position" Ta "" Ta "Scroll position in copy mode"
.It Li "selection_present" Ta "" Ta "1 if selection started in copy mode"
.It Li "session_alerts" Ta "" Ta "List of window indexes with alerts"
.It Li "session_attached" Ta "" Ta "Number of clients session is attached to"
.It Li "session_activity" Ta "" Ta "Time of session last activity"
.It Li "session_created" Ta "" Ta "Time session created"
.It Li "session_format" Ta "" Ta "1 if format is for a session (not assuming the current)"
.It Li "session_last_attached" Ta "" Ta "Time session last attached"
.It Li "session_group" Ta "" Ta "Name of session group"
.It Li "session_group_size" Ta "" Ta "Size of session group"
.It Li "session_group_list" Ta "" Ta "List of sessions in group"
.It Li "session_grouped" Ta "" Ta "1 if session in a group"
.It Li "session_id" Ta "" Ta "Unique session ID"
.It Li "session_many_attached" Ta "" Ta "1 if multiple clients attached"
.It Li "session_name" Ta "#S" Ta "Name of session"
.It Li "session_stack" Ta "" Ta "Window indexes in most recent order"
.It Li "session_windows" Ta "" Ta "Number of windows in session"
.It Li "socket_path" Ta "" Ta "Server socket path"
.It Li "start_time" Ta "" Ta "Server start time"
.It Li "version" Ta "" Ta "Server version"
.It Li "window_activity" Ta "" Ta "Time of window last activity"
.It Li "window_activity_flag" Ta "" Ta "1 if window has activity"
.It Li "window_active" Ta "" Ta "1 if window active"
.It Li "window_bell_flag" Ta "" Ta "1 if window has bell"
<<<<<<< HEAD
.It Li "window_bigger" Ta "" Ta "1 if window is larger than client"
=======
.It Li "window_end_flag" Ta "" Ta "1 if window has the highest index"
>>>>>>> ce6be7af
.It Li "window_flags" Ta "#F" Ta "Window flags"
.It Li "window_format" Ta "" Ta "1 if format is for a window (not assuming the current)"
.It Li "window_height" Ta "" Ta "Height of window"
.It Li "window_id" Ta "" Ta "Unique window ID"
.It Li "window_index" Ta "#I" Ta "Index of window"
.It Li "window_last_flag" Ta "" Ta "1 if window is the last used"
.It Li "window_layout" Ta "" Ta "Window layout description, ignoring zoomed window panes"
.It Li "window_linked" Ta "" Ta "1 if window is linked across sessions"
.It Li "window_name" Ta "#W" Ta "Name of window"
.It Li "window_offset_x" Ta "" Ta "X offset into window if larger than client"
.It Li "window_offset_y" Ta "" Ta "Y offset into window if larger than client"
.It Li "window_panes" Ta "" Ta "Number of panes in window"
.It Li "window_silence_flag" Ta "" Ta "1 if window has silence alert"
.It Li "window_stack_index" Ta "" Ta "Index in session most recent stack"
.It Li "window_start_flag" Ta "" Ta "1 if window has the lowest index"
.It Li "window_visible_layout" Ta "" Ta "Window layout description, respecting zoomed window panes"
.It Li "window_width" Ta "" Ta "Width of window"
.It Li "window_zoomed_flag" Ta "" Ta "1 if window is zoomed"
.It Li "wrap_flag" Ta "" Ta "Pane wrap flag"
.El
.Sh STYLES
.Nm
offers various options to specify the colour and attributes of aspects of the
interface, for example
.Ic status-style
for the status line.
In addition, embedded styles may be specified in format options, such as
.Ic status-left-format ,
by enclosing them in
.Ql #[
and
.Ql ] .
.Pp
A style may be the single term
.Ql default
to specify the default style (which may inherit from another option) or a space
separated list of the following:
.Bl -tag -width Ds
.It Ic fg=colour
Set the foreground colour.
The colour is one of:
.Ic black ,
.Ic red ,
.Ic green ,
.Ic yellow ,
.Ic blue ,
.Ic magenta ,
.Ic cyan ,
.Ic white ;
if supported the bright variants
.Ic brightred ,
.Ic brightgreen ,
.Ic brightyellow ;
.Ic colour0
to
.Ic colour255
from the 256-colour set;
.Ic default
for the default colour;
.Ic terminal
for the terminal default colour; or a hexadecimal RGB string such as
.Ql #ffffff .
.It Ic bg=colour
Set the background colour.
.It Ic none
Set no attributes (turn off any active attributes).
.It Xo Ic bright (or
.Ic bold )
.Ic dim ,
.Ic underscore ,
.Ic blink ,
.Ic reverse ,
.Ic hidden ,
.Ic italics ,
.Ic strikethrough ,
.Ic double-underscore ,
.Ic curly-underscore ,
.Ic dotted-underscore ,
.Ic dashed-underscore
.Xc
Set an attribute.
Any of the attributes may be prefixed with
.Ql no
to unset.
.El
.Pp
Examples are:
.Bd -literal -offset indent
fg=yellow,bold,underscore,blink
bg=black,fg=default,noreverse
.Ed
.Sh NAMES AND TITLES
.Nm
distinguishes between names and titles.
Windows and sessions have names, which may be used to specify them in targets
and are displayed in the status line and various lists: the name is the
.Nm
identifier for a window or session.
Only panes have titles.
A pane's title is typically set by the program running inside the pane using
an escape sequence (like it would set the
.Xr xterm 1
window title in
.Xr X 7 ) .
Windows themselves do not have titles - a window's title is the title of its
active pane.
.Nm
itself may set the title of the terminal in which the client is running, see
the
.Ic set-titles
option.
.Pp
A session's name is set with the
.Ic new-session
and
.Ic rename-session
commands.
A window's name is set with one of:
.Bl -enum -width Ds
.It
A command argument (such as
.Fl n
for
.Ic new-window
or
.Ic new-session ) .
.It
An escape sequence (if the
.Ic allow-rename
option is turned on):
.Bd -literal -offset indent
$ printf '\e033kWINDOW_NAME\e033\e\e'
.Ed
.It
Automatic renaming, which sets the name to the active command in the window's
active pane.
See the
.Ic automatic-rename
option.
.El
.Pp
When a pane is first created, its title is the hostname.
A pane's title can be set via the title setting escape sequence, for example:
.Bd -literal -offset indent
$ printf '\e033]2;My Title\e033\e\e'
.Ed
.Pp
It can also be modified with the
.Ic select-pane
.Fl T
command.
.Sh ENVIRONMENT
When the server is started,
.Nm
copies the environment into the
.Em global environment ;
in addition, each session has a
.Em session environment .
When a window is created, the session and global environments are merged.
If a variable exists in both, the value from the session environment is used.
The result is the initial environment passed to the new process.
.Pp
The
.Ic update-environment
session option may be used to update the session environment from the client
when a new session is created or an old reattached.
.Nm
also initialises the
.Ev TMUX
variable with some internal information to allow commands to be executed
from inside, and the
.Ev TERM
variable with the correct terminal setting of
.Ql screen .
.Pp
Commands to alter and view the environment are:
.Bl -tag -width Ds
.It Xo Ic set-environment
.Op Fl gru
.Op Fl t Ar target-session
.Ar name Op Ar value
.Xc
.D1 (alias: Ic setenv )
Set or unset an environment variable.
If
.Fl g
is used, the change is made in the global environment; otherwise, it is applied
to the session environment for
.Ar target-session .
The
.Fl u
flag unsets a variable.
.Fl r
indicates the variable is to be removed from the environment before starting a
new process.
.It Xo Ic show-environment
.Op Fl gs
.Op Fl t Ar target-session
.Op Ar variable
.Xc
.D1 (alias: Ic showenv )
Display the environment for
.Ar target-session
or the global environment with
.Fl g .
If
.Ar variable
is omitted, all variables are shown.
Variables removed from the environment are prefixed with
.Ql - .
If
.Fl s
is used, the output is formatted as a set of Bourne shell commands.
.El
.Sh STATUS LINE
.Nm
includes an optional status line which is displayed in the bottom line of each
terminal.
By default, the status line is enabled (it may be disabled with the
.Ic status
session option) and contains, from left-to-right: the name of the current
session in square brackets; the window list; the title of the active pane
in double quotes; and the time and date.
.Pp
The status line is made of three parts: configurable left and right sections
(which may contain dynamic content such as the time or output from a shell
command, see the
.Ic status-left ,
.Ic status-left-length ,
.Ic status-right ,
and
.Ic status-right-length
options below), and a central window list.
By default, the window list shows the index, name and (if any) flag of the
windows present in the current session in ascending numerical order.
It may be customised with the
.Ar window-status-format
and
.Ar window-status-current-format
options.
The flag is one of the following symbols appended to the window name:
.Bl -column "Symbol" "Meaning" -offset indent
.It Sy "Symbol" Ta Sy "Meaning"
.It Li "*" Ta "Denotes the current window."
.It Li "-" Ta "Marks the last window (previously selected)."
.It Li "#" Ta "Window activity is monitored and activity has been detected."
.It Li "\&!" Ta "Window bells are monitored and a bell has occurred in the window."
.It Li "~" Ta "The window has been silent for the monitor-silence interval."
.It Li "M" Ta "The window contains the marked pane."
.It Li "Z" Ta "The window's active pane is zoomed."
.El
.Pp
The # symbol relates to the
.Ic monitor-activity
window option.
The window name is printed in inverted colours if an alert (bell, activity or
silence) is present.
.Pp
The colour and attributes of the status line may be configured, the entire
status line using the
.Ic status-style
session option and individual windows using the
.Ic window-status-style
window option.
.Pp
The status line is automatically refreshed at interval if it has changed, the
interval may be controlled with the
.Ic status-interval
session option.
.Pp
Commands related to the status line are as follows:
.Bl -tag -width Ds
.It Xo Ic command-prompt
.Op Fl 1i
.Op Fl I Ar inputs
.Op Fl p Ar prompts
.Op Fl t Ar target-client
.Op Ar template
.Xc
Open the command prompt in a client.
This may be used from inside
.Nm
to execute commands interactively.
.Pp
If
.Ar template
is specified, it is used as the command.
If present,
.Fl I
is a comma-separated list of the initial text for each prompt.
If
.Fl p
is given,
.Ar prompts
is a comma-separated list of prompts which are displayed in order; otherwise
a single prompt is displayed, constructed from
.Ar template
if it is present, or
.Ql \&:
if not.
.Pp
Before the command is executed, the first occurrence of the string
.Ql %%
and all occurrences of
.Ql %1
are replaced by the response to the first prompt, all
.Ql %2
are replaced with the response to the second prompt, and so on for further
prompts.
Up to nine prompt responses may be replaced
.Po
.Ql %1
to
.Ql %9
.Pc .
.Ql %%%
is like
.Ql %%
but any quotation marks are escaped.
.Pp
.Fl 1
makes the prompt only accept one key press, in this case the resulting input
is a single character.
.Fl i
executes the command every time the prompt input changes instead of when the
user exits the command prompt.
.Pp
The following keys have a special meaning in the command prompt, depending
on the value of the
.Ic status-keys
option:
.Bl -column "FunctionXXXXXXXXXXXXXXXXXXXXXXXXX" "viXXXX" "emacsX" -offset indent
.It Sy "Function" Ta Sy "vi" Ta Sy "emacs"
.It Li "Cancel command prompt" Ta "Escape" Ta "Escape"
.It Li "Delete current word" Ta "" Ta "C-w"
.It Li "Delete entire command" Ta "d" Ta "C-u"
.It Li "Delete from cursor to end" Ta "D" Ta "C-k"
.It Li "Execute command" Ta "Enter" Ta "Enter"
.It Li "Get next command from history" Ta "" Ta "Down"
.It Li "Get previous command from history" Ta "" Ta "Up"
.It Li "Insert top paste buffer" Ta "p" Ta "C-y"
.It Li "Look for completions" Ta "Tab" Ta "Tab"
.It Li "Move cursor left" Ta "h" Ta "Left"
.It Li "Move cursor right" Ta "l" Ta "Right"
.It Li "Move cursor to end" Ta "$" Ta "C-e"
.It Li "Move cursor to next word" Ta "w" Ta "M-f"
.It Li "Move cursor to previous word" Ta "b" Ta "M-b"
.It Li "Move cursor to start" Ta "0" Ta "C-a"
.It Li "Transpose characters" Ta "" Ta "C-t"
.El
.It Xo Ic confirm-before
.Op Fl p Ar prompt
.Op Fl t Ar target-client
.Ar command
.Xc
.D1 (alias: Ic confirm )
Ask for confirmation before executing
.Ar command .
If
.Fl p
is given,
.Ar prompt
is the prompt to display; otherwise a prompt is constructed from
.Ar command .
It may contain the special character sequences supported by the
.Ic status-left
option.
.Pp
This command works only from inside
.Nm .
.It Xo Ic display-message
.Op Fl pv
.Op Fl c Ar target-client
.Op Fl t Ar target-pane
.Op Ar message
.Xc
.D1 (alias: Ic display )
Display a message.
If
.Fl p
is given, the output is printed to stdout, otherwise it is displayed in the
.Ar target-client
status line.
The format of
.Ar message
is described in the
.Sx FORMATS
section; information is taken from
.Ar target-pane
if
.Fl t
is given, otherwise the active pane for the session attached to
.Ar target-client .
.Pp
With
.Fl v ,
verbose logging is printed as the format is parsed.
.El
.Sh BUFFERS
.Nm
maintains a set of named
.Em paste buffers .
Each buffer may be either explicitly or automatically named.
Explicitly named buffers are named when created with the
.Ic set-buffer
or
.Ic load-buffer
commands, or by renaming an automatically named buffer with
.Ic set-buffer
.Fl n .
Automatically named buffers are given a name such as
.Ql buffer0001 ,
.Ql buffer0002
and so on.
When the
.Ic buffer-limit
option is reached, the oldest automatically named buffer is deleted.
Explicitly named buffers are not subject to
.Ic buffer-limit
and may be deleted with
.Ic delete-buffer
command.
.Pp
Buffers may be added using
.Ic copy-mode
or the
.Ic set-buffer
and
.Ic load-buffer
commands, and pasted into a window using the
.Ic paste-buffer
command.
If a buffer command is used and no buffer is specified, the most
recently added automatically named buffer is assumed.
.Pp
A configurable history buffer is also maintained for each window.
By default, up to 2000 lines are kept; this can be altered with the
.Ic history-limit
option (see the
.Ic set-option
command above).
.Pp
The buffer commands are as follows:
.Bl -tag -width Ds
.It Xo
.Ic choose-buffer
.Op Fl NZ
.Op Fl F Ar format
.Op Fl f Ar filter
.Op Fl O Ar sort-order
.Op Fl t Ar target-pane
.Op Ar template
.Xc
Put a pane into buffer mode, where a buffer may be chosen interactively from
a list.
.Fl Z
zooms the pane.
The following keys may be used in buffer mode:
.Bl -column "Key" "Function" -offset indent
.It Sy "Key" Ta Sy "Function"
.It Li "Enter" Ta "Paste selected buffer"
.It Li "Up" Ta "Select previous buffer"
.It Li "Down" Ta "Select next buffer"
.It Li "C-s" Ta "Search by name or content"
.It Li "n" Ta "Repeat last search"
.It Li "t" Ta "Toggle if buffer is tagged"
.It Li "T" Ta "Tag no buffers"
.It Li "C-t" Ta "Tag all buffers"
.It Li "p" Ta "Paste selected buffer"
.It Li "P" Ta "Paste tagged buffers"
.It Li "d" Ta "Delete selected buffer"
.It Li "D" Ta "Delete tagged buffers"
.It Li "f" Ta "Enter a format to filter items"
.It Li "O" Ta "Change sort order"
.It Li "v" Ta "Toggle preview"
.It Li "q" Ta "Exit mode"
.El
.Pp
After a buffer is chosen,
.Ql %%
is replaced by the buffer name in
.Ar template
and the result executed as a command.
If
.Ar template
is not given, "paste-buffer -b '%%'" is used.
.Pp
.Fl O
specifies the initial sort order: one of
.Ql time ,
.Ql name
or
.Ql size .
.Fl f
specifies an initial filter: the filter is a format - if it evaluates to zero,
the item in the list is not shown, otherwise it is shown.
If a filter would lead to an empty list, it is ignored.
.Fl F
specifies the format for each item in the list.
.Fl N
starts without the preview.
This command works only if at least one client is attached.
.It Ic clear-history Op Fl t Ar target-pane
.D1 (alias: Ic clearhist )
Remove and free the history for the specified pane.
.It Ic delete-buffer Op Fl b Ar buffer-name
.D1 (alias: Ic deleteb )
Delete the buffer named
.Ar buffer-name ,
or the most recently added automatically named buffer if not specified.
.It Xo Ic list-buffers
.Op Fl F Ar format
.Xc
.D1 (alias: Ic lsb )
List the global buffers.
For the meaning of the
.Fl F
flag, see the
.Sx FORMATS
section.
.It Xo Ic load-buffer
.Op Fl b Ar buffer-name
.Ar path
.Xc
.D1 (alias: Ic loadb )
Load the contents of the specified paste buffer from
.Ar path .
.It Xo Ic paste-buffer
.Op Fl dpr
.Op Fl b Ar buffer-name
.Op Fl s Ar separator
.Op Fl t Ar target-pane
.Xc
.D1 (alias: Ic pasteb )
Insert the contents of a paste buffer into the specified pane.
If not specified, paste into the current one.
With
.Fl d ,
also delete the paste buffer.
When output, any linefeed (LF) characters in the paste buffer are replaced with
a separator, by default carriage return (CR).
A custom separator may be specified using the
.Fl s
flag.
The
.Fl r
flag means to do no replacement (equivalent to a separator of LF).
If
.Fl p
is specified, paste bracket control codes are inserted around the
buffer if the application has requested bracketed paste mode.
.It Xo Ic save-buffer
.Op Fl a
.Op Fl b Ar buffer-name
.Ar path
.Xc
.D1 (alias: Ic saveb )
Save the contents of the specified paste buffer to
.Ar path .
The
.Fl a
option appends to rather than overwriting the file.
.It Xo Ic set-buffer
.Op Fl a
.Op Fl b Ar buffer-name
.Op Fl n Ar new-buffer-name
.Ar data
.Xc
.D1 (alias: Ic setb )
Set the contents of the specified buffer to
.Ar data .
The
.Fl a
option appends to rather than overwriting the buffer.
The
.Fl n
option renames the buffer to
.Ar new-buffer-name .
.It Xo Ic show-buffer
.Op Fl b Ar buffer-name
.Xc
.D1 (alias: Ic showb )
Display the contents of the specified buffer.
.El
.Sh MISCELLANEOUS
Miscellaneous commands are as follows:
.Bl -tag -width Ds
.It Ic clock-mode Op Fl t Ar target-pane
Display a large clock.
.It Xo Ic if-shell
.Op Fl bF
.Op Fl t Ar target-pane
.Ar shell-command command
.Op Ar command
.Xc
.D1 (alias: Ic if )
Execute the first
.Ar command
if
.Ar shell-command
returns success or the second
.Ar command
otherwise.
Before being executed,
.Ar shell-command
is expanded using the rules specified in the
.Sx FORMATS
section, including those relevant to
.Ar target-pane .
With
.Fl b ,
.Ar shell-command
is run in the background.
.Pp
If
.Fl F
is given,
.Ar shell-command
is not executed but considered success if neither empty nor zero (after formats
are expanded).
.It Ic lock-server
.D1 (alias: Ic lock )
Lock each client individually by running the command specified by the
.Ic lock-command
option.
.It Xo Ic run-shell
.Op Fl b
.Op Fl t Ar target-pane
.Ar shell-command
.Xc
.D1 (alias: Ic run )
Execute
.Ar shell-command
in the background without creating a window.
Before being executed, shell-command is expanded using the rules specified in
the
.Sx FORMATS
section.
With
.Fl b ,
the command is run in the background.
After it finishes, any output to stdout is displayed in copy mode (in the pane
specified by
.Fl t
or the current pane if omitted).
If the command doesn't return success, the exit status is also displayed.
.It Xo Ic wait-for
.Op Fl L | S | U
.Ar channel
.Xc
.D1 (alias: Ic wait )
When used without options, prevents the client from exiting until woken using
.Ic wait-for
.Fl S
with the same channel.
When
.Fl L
is used, the channel is locked and any clients that try to lock the same
channel are made to wait until the channel is unlocked with
.Ic wait-for
.Fl U .
.El
.Sh TERMINFO EXTENSIONS
.Nm
understands some unofficial extensions to
.Xr terminfo 5 :
.Bl -tag -width Ds
.It Em Cs , Cr
Set the cursor colour.
The first takes a single string argument and is used to set the colour;
the second takes no arguments and restores the default cursor colour.
If set, a sequence such as this may be used
to change the cursor colour from inside
.Nm :
.Bd -literal -offset indent
$ printf '\e033]12;red\e033\e\e'
.Ed
.It Em \&Smulx
Set a styled underline.
The single parameter is one of: 0 for no underline, 1 for normal
underline, 2 for double underline, 3 for curly underline, 4 for dotted
underline and 5 for dashed underline.
.It Em \&Ss , Se
Set or reset the cursor style.
If set, a sequence such as this may be used
to change the cursor to an underline:
.Bd -literal -offset indent
$ printf '\e033[4 q'
.Ed
.Pp
If
.Em Se
is not set, \&Ss with argument 0 will be used to reset the cursor style instead.
.It Em \&Tc
Indicate that the terminal supports the
.Ql direct colour
RGB escape sequence (for example, \ee[38;2;255;255;255m).
.Pp
If supported, this is used for the initialize colour escape sequence (which
may be enabled by adding the
.Ql initc
and
.Ql ccc
capabilities to the
.Nm
.Xr terminfo 5
entry).
.It Em \&Ms
Store the current buffer in the host terminal's selection (clipboard).
See the
.Em set-clipboard
option above and the
.Xr xterm 1
man page.
.El
.Sh CONTROL MODE
.Nm
offers a textual interface called
.Em control mode .
This allows applications to communicate with
.Nm
using a simple text-only protocol.
.Pp
In control mode, a client sends
.Nm
commands or command sequences terminated by newlines on standard input.
Each command will produce one block of output on standard output.
An output block consists of a
.Em %begin
line followed by the output (which may be empty).
The output block ends with a
.Em %end
or
.Em %error .
.Em %begin
and matching
.Em %end
or
.Em %error
have two arguments: an integer time (as seconds from epoch) and command number.
For example:
.Bd -literal -offset indent
%begin 1363006971 2
0: ksh* (1 panes) [80x24] [layout b25f,80x24,0,0,2] @2 (active)
%end 1363006971 2
.Ed
.Pp
The
.Ic refresh-client
.Fl C
command may be used to set the size of a client in control mode.
.Pp
In control mode,
.Nm
outputs notifications.
A notification will never occur inside an output block.
.Pp
The following notifications are defined:
.Bl -tag -width Ds
.It Ic %client-session-changed Ar client Ar session-id Ar name
The client is now attached to the session with ID
.Ar session-id ,
which is named
.Ar name .
.It Ic %exit Op Ar reason
The
.Nm
client is exiting immediately, either because it is not attached to any session
or an error occurred.
If present,
.Ar reason
describes why the client exited.
.It Ic %layout-change Ar window-id Ar window-layout Ar window-visible-layout Ar window-flags
The layout of a window with ID
.Ar window-id
changed.
The new layout is
.Ar window-layout .
The window's visible layout is
.Ar window-visible-layout
and the window flags are
.Ar window-flags .
.It Ic %output Ar pane-id Ar value
A window pane produced output.
.Ar value
escapes non-printable characters and backslash as octal \\xxx.
.It Ic %pane-mode-changed Ar pane-id
The pane with ID
.Ar pane-id
has changed mode.
.It Ic %session-changed Ar session-id Ar name
The client is now attached to the session with ID
.Ar session-id ,
which is named
.Ar name .
.It Ic %session-renamed Ar name
The current session was renamed to
.Ar name .
.It Ic %session-window-changed Ar session-id Ar window-id
The session with ID
.Ar session-id
changed its active window to the window with ID
.Ar window-id .
.It Ic %sessions-changed
A session was created or destroyed.
.It Ic %unlinked-window-add Ar window-id
The window with ID
.Ar window-id
was created but is not linked to the current session.
.It Ic %window-add Ar window-id
The window with ID
.Ar window-id
was linked to the current session.
.It Ic %window-close Ar window-id
The window with ID
.Ar window-id
closed.
.It Ic %window-pane-changed Ar window-id Ar pane-id
The active pane in the window with ID
.Ar window-id
changed to the pane with ID
.Ar pane-id .
.It Ic %window-renamed Ar window-id Ar name
The window with ID
.Ar window-id
was renamed to
.Ar name .
.El
.Sh FILES
.Bl -tag -width "@SYSCONFDIR@/tmux.confXXX" -compact
.It Pa ~/.tmux.conf
Default
.Nm
configuration file.
.It Pa @SYSCONFDIR@/tmux.conf
System-wide configuration file.
.El
.Sh EXAMPLES
To create a new
.Nm
session running
.Xr vi 1 :
.Pp
.Dl $ tmux new-session vi
.Pp
Most commands have a shorter form, known as an alias.
For new-session, this is
.Ic new :
.Pp
.Dl $ tmux new vi
.Pp
Alternatively, the shortest unambiguous form of a command is accepted.
If there are several options, they are listed:
.Bd -literal -offset indent
$ tmux n
ambiguous command: n, could be: new-session, new-window, next-window
.Ed
.Pp
Within an active session, a new window may be created by typing
.Ql C-b c
(Ctrl
followed by the
.Ql b
key
followed by the
.Ql c
key).
.Pp
Windows may be navigated with:
.Ql C-b 0
(to select window 0),
.Ql C-b 1
(to select window 1), and so on;
.Ql C-b n
to select the next window; and
.Ql C-b p
to select the previous window.
.Pp
A session may be detached using
.Ql C-b d
(or by an external event such as
.Xr ssh 1
disconnection) and reattached with:
.Pp
.Dl $ tmux attach-session
.Pp
Typing
.Ql C-b \&?
lists the current key bindings in the current window; up and down may be used
to navigate the list or
.Ql q
to exit from it.
.Pp
Commands to be run when the
.Nm
server is started may be placed in the
.Pa ~/.tmux.conf
configuration file.
Common examples include:
.Pp
Changing the default prefix key:
.Bd -literal -offset indent
set-option -g prefix C-a
unbind-key C-b
bind-key C-a send-prefix
.Ed
.Pp
Turning the status line off, or changing its colour:
.Bd -literal -offset indent
set-option -g status off
set-option -g status-style bg=blue
.Ed
.Pp
Setting other options, such as the default command,
or locking after 30 minutes of inactivity:
.Bd -literal -offset indent
set-option -g default-command "exec /bin/ksh"
set-option -g lock-after-time 1800
.Ed
.Pp
Creating new key bindings:
.Bd -literal -offset indent
bind-key b set-option status
bind-key / command-prompt "split-window 'exec man %%'"
bind-key S command-prompt "new-window -n %1 'ssh %1'"
.Ed
.Sh SEE ALSO
.Xr pty 4
.Sh AUTHORS
.An Nicholas Marriott Aq Mt nicholas.marriott@gmail.com<|MERGE_RESOLUTION|>--- conflicted
+++ resolved
@@ -3909,11 +3909,8 @@
 .It Li "window_activity_flag" Ta "" Ta "1 if window has activity"
 .It Li "window_active" Ta "" Ta "1 if window active"
 .It Li "window_bell_flag" Ta "" Ta "1 if window has bell"
-<<<<<<< HEAD
 .It Li "window_bigger" Ta "" Ta "1 if window is larger than client"
-=======
 .It Li "window_end_flag" Ta "" Ta "1 if window has the highest index"
->>>>>>> ce6be7af
 .It Li "window_flags" Ta "#F" Ta "Window flags"
 .It Li "window_format" Ta "" Ta "1 if format is for a window (not assuming the current)"
 .It Li "window_height" Ta "" Ta "Height of window"
