--- conflicted
+++ resolved
@@ -3670,12 +3670,8 @@
 .It Li "session_windows" Ta "" Ta "Number of windows in session"
 .It Li "socket_path" Ta "" Ta "Server socket path"
 .It Li "start_time" Ta "" Ta "Server start time"
-<<<<<<< HEAD
 .It Li "version" Ta "" Ta "Server version"
-.It Li "window_activity" Ta "" Ta "Integer time of window last activity"
-=======
 .It Li "window_activity" Ta "" Ta "Time of window last activity"
->>>>>>> 5dd5543f
 .It Li "window_activity_flag" Ta "" Ta "1 if window has activity"
 .It Li "window_active" Ta "" Ta "1 if window active"
 .It Li "window_bell_flag" Ta "" Ta "1 if window has bell"
