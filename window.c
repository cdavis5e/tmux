--- conflicted
+++ resolved
@@ -992,16 +992,13 @@
 		fatal("execl failed");
 	}
 
-<<<<<<< HEAD
 #ifdef HAVE_UTEMPTER
 	xsnprintf(s, sizeof s, "tmux(%lu).%%%u", (long) getpid(), wp->id);
 	utempter_add_record(wp->fd, s);
 	kill(getpid(), SIGCHLD);
 #endif
 
-=======
 	sigprocmask(SIG_SETMASK, &oldset, NULL);
->>>>>>> 51112221
 	setblocking(wp->fd, 0);
 
 	wp->event = bufferevent_new(wp->fd, window_pane_read_callback, NULL,
