/* $OpenBSD$ */

/*
 * Copyright (c) 2007 Nicholas Marriott <nicholas.marriott@gmail.com>
 *
 * Permission to use, copy, modify, and distribute this software for any
 * purpose with or without fee is hereby granted, provided that the above
 * copyright notice and this permission notice appear in all copies.
 *
 * THE SOFTWARE IS PROVIDED "AS IS" AND THE AUTHOR DISCLAIMS ALL WARRANTIES
 * WITH REGARD TO THIS SOFTWARE INCLUDING ALL IMPLIED WARRANTIES OF
 * MERCHANTABILITY AND FITNESS. IN NO EVENT SHALL THE AUTHOR BE LIABLE FOR
 * ANY SPECIAL, DIRECT, INDIRECT, OR CONSEQUENTIAL DAMAGES OR ANY DAMAGES
 * WHATSOEVER RESULTING FROM LOSS OF MIND, USE, DATA OR PROFITS, WHETHER
 * IN AN ACTION OF CONTRACT, NEGLIGENCE OR OTHER TORTIOUS ACTION, ARISING
 * OUT OF OR IN CONNECTION WITH THE USE OR PERFORMANCE OF THIS SOFTWARE.
 */

#include <sys/types.h>

#include <netinet/in.h>

#include <ctype.h>
#include <resolv.h>
#include <stdlib.h>
#include <string.h>
#include <time.h>

#include "tmux.h"

/*
 * Based on the description by Paul Williams at:
 *
 * https://vt100.net/emu/dec_ansi_parser
 *
 * With the following changes:
 *
 * - 7-bit only.
 *
 * - Support for UTF-8.
 *
 * - OSC (but not APC) may be terminated by \007 as well as ST.
 *
 * - A state for APC similar to OSC. Some terminals appear to use this to set
 *   the title.
 *
 * - A state for the screen \033k...\033\\ sequence to rename a window. This is
 *   pretty stupid but not supporting it is more trouble than it is worth.
 *
 * - Special handling for ESC inside a DCS to allow arbitrary byte sequences to
 *   be passed to the underlying terminals.
 */

/* Input parser cell. */
struct input_cell {
	struct grid_cell	cell;
	int			set;
	int			g0set;	/* 1 if ACS */
	int			g1set;	/* 1 if ACS */
};

/* Input parser argument. */
struct input_param {
	enum {
		INPUT_MISSING,
		INPUT_NUMBER,
		INPUT_STRING
	}			type;
	union {
		int		num;
		char	       *str;
	};
};

/* Input parser context. */
struct input_ctx {
	struct window_pane     *wp;
	struct bufferevent     *event;
	struct screen_write_ctx ctx;
	struct colour_palette  *palette;

	struct input_cell	cell;

	struct input_cell	old_cell;
	u_int			old_cx;
	u_int			old_cy;
	int			old_mode;

	u_char			interm_buf[4];
	size_t			interm_len;

	u_char			param_buf[64];
	size_t			param_len;

#define INPUT_BUF_START 32
#define INPUT_BUF_LIMIT 1048576
	u_char		       *input_buf;
	size_t			input_len;
	size_t			input_space;
	enum {
		INPUT_END_ST,
		INPUT_END_BEL
	}			input_end;

	struct input_param	param_list[24];
	u_int			param_list_len;

	struct utf8_data	utf8data;
	int			utf8started;

	int			ch;
	int			last;

	int			flags;
#define INPUT_DISCARD 0x1

	const struct input_state *state;

	struct event		timer;

	/*
	 * All input received since we were last in the ground state. Sent to
	 * control clients on connection.
	 */
	struct evbuffer		*since_ground;
};

/* Helper functions. */
struct input_transition;
static int	input_split(struct input_ctx *);
static int	input_get(struct input_ctx *, u_int, int, int);
static void printflike(2, 3) input_reply(struct input_ctx *, const char *, ...);
static void	input_set_state(struct input_ctx *,
		    const struct input_transition *);
static void	input_reset_cell(struct input_ctx *);

static void	input_osc_4(struct input_ctx *, const char *);
static void	input_osc_8(struct input_ctx *, const char *);
static void	input_osc_10(struct input_ctx *, const char *);
static void	input_osc_11(struct input_ctx *, const char *);
static void	input_osc_12(struct input_ctx *, const char *);
static void	input_osc_52(struct input_ctx *, const char *);
static void	input_osc_104(struct input_ctx *, const char *);
static void	input_osc_110(struct input_ctx *, const char *);
static void	input_osc_111(struct input_ctx *, const char *);
static void	input_osc_112(struct input_ctx *, const char *);
static void	input_osc_133(struct input_ctx *, const char *);

/* Transition entry/exit handlers. */
static void	input_clear(struct input_ctx *);
static void	input_ground(struct input_ctx *);
static void	input_enter_dcs(struct input_ctx *);
static void	input_enter_osc(struct input_ctx *);
static void	input_exit_osc(struct input_ctx *);
static void	input_enter_apc(struct input_ctx *);
static void	input_exit_apc(struct input_ctx *);
static void	input_enter_rename(struct input_ctx *);
static void	input_exit_rename(struct input_ctx *);

/* Input state handlers. */
static int	input_print(struct input_ctx *);
static int	input_intermediate(struct input_ctx *);
static int	input_parameter(struct input_ctx *);
static int	input_input(struct input_ctx *);
static int	input_c0_dispatch(struct input_ctx *);
static int	input_esc_dispatch(struct input_ctx *);
static int	input_csi_dispatch(struct input_ctx *);
static void	input_csi_dispatch_rm(struct input_ctx *);
static void	input_csi_dispatch_rm_private(struct input_ctx *);
static void	input_csi_dispatch_sm(struct input_ctx *);
static void	input_csi_dispatch_sm_private(struct input_ctx *);
static void	input_csi_dispatch_winops(struct input_ctx *);
static void	input_csi_dispatch_sgr_256(struct input_ctx *, int, u_int *);
static void	input_csi_dispatch_sgr_rgb(struct input_ctx *, int, u_int *);
static void	input_csi_dispatch_sgr(struct input_ctx *);
static int	input_dcs_dispatch(struct input_ctx *);
static int	input_top_bit_set(struct input_ctx *);
static int	input_end_bel(struct input_ctx *);

/* Command table comparison function. */
static int	input_table_compare(const void *, const void *);

/* Command table entry. */
struct input_table_entry {
	int		ch;
	const char     *interm;
	int		type;
};

/* Escape commands. */
enum input_esc_type {
	INPUT_ESC_DECALN,
	INPUT_ESC_DECKPAM,
	INPUT_ESC_DECKPNM,
	INPUT_ESC_DECRC,
	INPUT_ESC_DECSC,
	INPUT_ESC_HTS,
	INPUT_ESC_IND,
	INPUT_ESC_NEL,
	INPUT_ESC_RI,
	INPUT_ESC_RIS,
	INPUT_ESC_SCSG0_OFF,
	INPUT_ESC_SCSG0_ON,
	INPUT_ESC_SCSG1_OFF,
	INPUT_ESC_SCSG1_ON,
	INPUT_ESC_ST,
};

/* Escape command table. */
static const struct input_table_entry input_esc_table[] = {
	{ '0', "(", INPUT_ESC_SCSG0_ON },
	{ '0', ")", INPUT_ESC_SCSG1_ON },
	{ '7', "",  INPUT_ESC_DECSC },
	{ '8', "",  INPUT_ESC_DECRC },
	{ '8', "#", INPUT_ESC_DECALN },
	{ '=', "",  INPUT_ESC_DECKPAM },
	{ '>', "",  INPUT_ESC_DECKPNM },
	{ 'B', "(", INPUT_ESC_SCSG0_OFF },
	{ 'B', ")", INPUT_ESC_SCSG1_OFF },
	{ 'D', "",  INPUT_ESC_IND },
	{ 'E', "",  INPUT_ESC_NEL },
	{ 'H', "",  INPUT_ESC_HTS },
	{ 'M', "",  INPUT_ESC_RI },
	{ '\\', "", INPUT_ESC_ST },
	{ 'c', "",  INPUT_ESC_RIS },
};

/* Control (CSI) commands. */
enum input_csi_type {
	INPUT_CSI_CBT,
	INPUT_CSI_CNL,
	INPUT_CSI_CPL,
	INPUT_CSI_CUB,
	INPUT_CSI_CUD,
	INPUT_CSI_CUF,
	INPUT_CSI_CUP,
	INPUT_CSI_CUU,
	INPUT_CSI_DA,
	INPUT_CSI_DA_TWO,
	INPUT_CSI_DCH,
	INPUT_CSI_DECSCUSR,
	INPUT_CSI_DECSTBM,
	INPUT_CSI_DL,
	INPUT_CSI_DSR,
	INPUT_CSI_ECH,
	INPUT_CSI_ED,
	INPUT_CSI_EL,
	INPUT_CSI_HPA,
	INPUT_CSI_ICH,
	INPUT_CSI_IL,
	INPUT_CSI_MODOFF,
	INPUT_CSI_MODSET,
	INPUT_CSI_RCP,
	INPUT_CSI_REP,
	INPUT_CSI_RM,
	INPUT_CSI_RM_PRIVATE,
	INPUT_CSI_SCP,
	INPUT_CSI_SD,
	INPUT_CSI_SGR,
	INPUT_CSI_SM,
	INPUT_CSI_SM_PRIVATE,
	INPUT_CSI_SU,
	INPUT_CSI_TBC,
	INPUT_CSI_VPA,
	INPUT_CSI_WINOPS,
	INPUT_CSI_XDA,
};

/* Control (CSI) command table. */
static const struct input_table_entry input_csi_table[] = {
	{ '@', "",  INPUT_CSI_ICH },
	{ 'A', "",  INPUT_CSI_CUU },
	{ 'B', "",  INPUT_CSI_CUD },
	{ 'C', "",  INPUT_CSI_CUF },
	{ 'D', "",  INPUT_CSI_CUB },
	{ 'E', "",  INPUT_CSI_CNL },
	{ 'F', "",  INPUT_CSI_CPL },
	{ 'G', "",  INPUT_CSI_HPA },
	{ 'H', "",  INPUT_CSI_CUP },
	{ 'J', "",  INPUT_CSI_ED },
	{ 'K', "",  INPUT_CSI_EL },
	{ 'L', "",  INPUT_CSI_IL },
	{ 'M', "",  INPUT_CSI_DL },
	{ 'P', "",  INPUT_CSI_DCH },
	{ 'S', "",  INPUT_CSI_SU },
	{ 'T', "",  INPUT_CSI_SD },
	{ 'X', "",  INPUT_CSI_ECH },
	{ 'Z', "",  INPUT_CSI_CBT },
	{ '`', "",  INPUT_CSI_HPA },
	{ 'b', "",  INPUT_CSI_REP },
	{ 'c', "",  INPUT_CSI_DA },
	{ 'c', ">", INPUT_CSI_DA_TWO },
	{ 'd', "",  INPUT_CSI_VPA },
	{ 'f', "",  INPUT_CSI_CUP },
	{ 'g', "",  INPUT_CSI_TBC },
	{ 'h', "",  INPUT_CSI_SM },
	{ 'h', "?", INPUT_CSI_SM_PRIVATE },
	{ 'l', "",  INPUT_CSI_RM },
	{ 'l', "?", INPUT_CSI_RM_PRIVATE },
	{ 'm', "",  INPUT_CSI_SGR },
	{ 'm', ">", INPUT_CSI_MODSET },
	{ 'n', "",  INPUT_CSI_DSR },
	{ 'n', ">", INPUT_CSI_MODOFF },
	{ 'q', " ", INPUT_CSI_DECSCUSR },
	{ 'q', ">", INPUT_CSI_XDA },
	{ 'r', "",  INPUT_CSI_DECSTBM },
	{ 's', "",  INPUT_CSI_SCP },
	{ 't', "",  INPUT_CSI_WINOPS },
	{ 'u', "",  INPUT_CSI_RCP },
};

/* Input transition. */
struct input_transition {
	int				first;
	int				last;

	int				(*handler)(struct input_ctx *);
	const struct input_state       *state;
};

/* Input state. */
struct input_state {
	const char			*name;
	void				(*enter)(struct input_ctx *);
	void				(*exit)(struct input_ctx *);
	const struct input_transition	*transitions;
};

/* State transitions available from all states. */
#define INPUT_STATE_ANYWHERE \
	{ 0x18, 0x18, input_c0_dispatch, &input_state_ground }, \
	{ 0x1a, 0x1a, input_c0_dispatch, &input_state_ground }, \
	{ 0x1b, 0x1b, NULL,		 &input_state_esc_enter }

/* Forward declarations of state tables. */
static const struct input_transition input_state_ground_table[];
static const struct input_transition input_state_esc_enter_table[];
static const struct input_transition input_state_esc_intermediate_table[];
static const struct input_transition input_state_csi_enter_table[];
static const struct input_transition input_state_csi_parameter_table[];
static const struct input_transition input_state_csi_intermediate_table[];
static const struct input_transition input_state_csi_ignore_table[];
static const struct input_transition input_state_dcs_enter_table[];
static const struct input_transition input_state_dcs_parameter_table[];
static const struct input_transition input_state_dcs_intermediate_table[];
static const struct input_transition input_state_dcs_handler_table[];
static const struct input_transition input_state_dcs_escape_table[];
static const struct input_transition input_state_dcs_ignore_table[];
static const struct input_transition input_state_osc_string_table[];
static const struct input_transition input_state_apc_string_table[];
static const struct input_transition input_state_rename_string_table[];
static const struct input_transition input_state_consume_st_table[];

/* ground state definition. */
static const struct input_state input_state_ground = {
	"ground",
	input_ground, NULL,
	input_state_ground_table
};

/* esc_enter state definition. */
static const struct input_state input_state_esc_enter = {
	"esc_enter",
	input_clear, NULL,
	input_state_esc_enter_table
};

/* esc_intermediate state definition. */
static const struct input_state input_state_esc_intermediate = {
	"esc_intermediate",
	NULL, NULL,
	input_state_esc_intermediate_table
};

/* csi_enter state definition. */
static const struct input_state input_state_csi_enter = {
	"csi_enter",
	input_clear, NULL,
	input_state_csi_enter_table
};

/* csi_parameter state definition. */
static const struct input_state input_state_csi_parameter = {
	"csi_parameter",
	NULL, NULL,
	input_state_csi_parameter_table
};

/* csi_intermediate state definition. */
static const struct input_state input_state_csi_intermediate = {
	"csi_intermediate",
	NULL, NULL,
	input_state_csi_intermediate_table
};

/* csi_ignore state definition. */
static const struct input_state input_state_csi_ignore = {
	"csi_ignore",
	NULL, NULL,
	input_state_csi_ignore_table
};

/* dcs_enter state definition. */
static const struct input_state input_state_dcs_enter = {
	"dcs_enter",
	input_enter_dcs, NULL,
	input_state_dcs_enter_table
};

/* dcs_parameter state definition. */
static const struct input_state input_state_dcs_parameter = {
	"dcs_parameter",
	NULL, NULL,
	input_state_dcs_parameter_table
};

/* dcs_intermediate state definition. */
static const struct input_state input_state_dcs_intermediate = {
	"dcs_intermediate",
	NULL, NULL,
	input_state_dcs_intermediate_table
};

/* dcs_handler state definition. */
static const struct input_state input_state_dcs_handler = {
	"dcs_handler",
	NULL, NULL,
	input_state_dcs_handler_table
};

/* dcs_escape state definition. */
static const struct input_state input_state_dcs_escape = {
	"dcs_escape",
	NULL, NULL,
	input_state_dcs_escape_table
};

/* dcs_ignore state definition. */
static const struct input_state input_state_dcs_ignore = {
	"dcs_ignore",
	NULL, NULL,
	input_state_dcs_ignore_table
};

/* osc_string state definition. */
static const struct input_state input_state_osc_string = {
	"osc_string",
	input_enter_osc, input_exit_osc,
	input_state_osc_string_table
};

/* apc_string state definition. */
static const struct input_state input_state_apc_string = {
	"apc_string",
	input_enter_apc, input_exit_apc,
	input_state_apc_string_table
};

/* rename_string state definition. */
static const struct input_state input_state_rename_string = {
	"rename_string",
	input_enter_rename, input_exit_rename,
	input_state_rename_string_table
};

/* consume_st state definition. */
static const struct input_state input_state_consume_st = {
	"consume_st",
	input_enter_rename, NULL, /* rename also waits for ST */
	input_state_consume_st_table
};

/* ground state table. */
static const struct input_transition input_state_ground_table[] = {
	INPUT_STATE_ANYWHERE,

	{ 0x00, 0x17, input_c0_dispatch, NULL },
	{ 0x19, 0x19, input_c0_dispatch, NULL },
	{ 0x1c, 0x1f, input_c0_dispatch, NULL },
	{ 0x20, 0x7e, input_print,	 NULL },
	{ 0x7f, 0x7f, NULL,		 NULL },
	{ 0x80, 0xff, input_top_bit_set, NULL },

	{ -1, -1, NULL, NULL }
};

/* esc_enter state table. */
static const struct input_transition input_state_esc_enter_table[] = {
	INPUT_STATE_ANYWHERE,

	{ 0x00, 0x17, input_c0_dispatch,  NULL },
	{ 0x19, 0x19, input_c0_dispatch,  NULL },
	{ 0x1c, 0x1f, input_c0_dispatch,  NULL },
	{ 0x20, 0x2f, input_intermediate, &input_state_esc_intermediate },
	{ 0x30, 0x4f, input_esc_dispatch, &input_state_ground },
	{ 0x50, 0x50, NULL,		  &input_state_dcs_enter },
	{ 0x51, 0x57, input_esc_dispatch, &input_state_ground },
	{ 0x58, 0x58, NULL,		  &input_state_consume_st },
	{ 0x59, 0x59, input_esc_dispatch, &input_state_ground },
	{ 0x5a, 0x5a, input_esc_dispatch, &input_state_ground },
	{ 0x5b, 0x5b, NULL,		  &input_state_csi_enter },
	{ 0x5c, 0x5c, input_esc_dispatch, &input_state_ground },
	{ 0x5d, 0x5d, NULL,		  &input_state_osc_string },
	{ 0x5e, 0x5e, NULL,		  &input_state_consume_st },
	{ 0x5f, 0x5f, NULL,		  &input_state_apc_string },
	{ 0x60, 0x6a, input_esc_dispatch, &input_state_ground },
	{ 0x6b, 0x6b, NULL,		  &input_state_rename_string },
	{ 0x6c, 0x7e, input_esc_dispatch, &input_state_ground },
	{ 0x7f, 0xff, NULL,		  NULL },

	{ -1, -1, NULL, NULL }
};

/* esc_intermediate state table. */
static const struct input_transition input_state_esc_intermediate_table[] = {
	INPUT_STATE_ANYWHERE,

	{ 0x00, 0x17, input_c0_dispatch,  NULL },
	{ 0x19, 0x19, input_c0_dispatch,  NULL },
	{ 0x1c, 0x1f, input_c0_dispatch,  NULL },
	{ 0x20, 0x2f, input_intermediate, NULL },
	{ 0x30, 0x7e, input_esc_dispatch, &input_state_ground },
	{ 0x7f, 0xff, NULL,		  NULL },

	{ -1, -1, NULL, NULL }
};

/* csi_enter state table. */
static const struct input_transition input_state_csi_enter_table[] = {
	INPUT_STATE_ANYWHERE,

	{ 0x00, 0x17, input_c0_dispatch,  NULL },
	{ 0x19, 0x19, input_c0_dispatch,  NULL },
	{ 0x1c, 0x1f, input_c0_dispatch,  NULL },
	{ 0x20, 0x2f, input_intermediate, &input_state_csi_intermediate },
	{ 0x30, 0x39, input_parameter,	  &input_state_csi_parameter },
	{ 0x3a, 0x3a, input_parameter,	  &input_state_csi_parameter },
	{ 0x3b, 0x3b, input_parameter,	  &input_state_csi_parameter },
	{ 0x3c, 0x3f, input_intermediate, &input_state_csi_parameter },
	{ 0x40, 0x7e, input_csi_dispatch, &input_state_ground },
	{ 0x7f, 0xff, NULL,		  NULL },

	{ -1, -1, NULL, NULL }
};

/* csi_parameter state table. */
static const struct input_transition input_state_csi_parameter_table[] = {
	INPUT_STATE_ANYWHERE,

	{ 0x00, 0x17, input_c0_dispatch,  NULL },
	{ 0x19, 0x19, input_c0_dispatch,  NULL },
	{ 0x1c, 0x1f, input_c0_dispatch,  NULL },
	{ 0x20, 0x2f, input_intermediate, &input_state_csi_intermediate },
	{ 0x30, 0x39, input_parameter,	  NULL },
	{ 0x3a, 0x3a, input_parameter,	  NULL },
	{ 0x3b, 0x3b, input_parameter,	  NULL },
	{ 0x3c, 0x3f, NULL,		  &input_state_csi_ignore },
	{ 0x40, 0x7e, input_csi_dispatch, &input_state_ground },
	{ 0x7f, 0xff, NULL,		  NULL },

	{ -1, -1, NULL, NULL }
};

/* csi_intermediate state table. */
static const struct input_transition input_state_csi_intermediate_table[] = {
	INPUT_STATE_ANYWHERE,

	{ 0x00, 0x17, input_c0_dispatch,  NULL },
	{ 0x19, 0x19, input_c0_dispatch,  NULL },
	{ 0x1c, 0x1f, input_c0_dispatch,  NULL },
	{ 0x20, 0x2f, input_intermediate, NULL },
	{ 0x30, 0x3f, NULL,		  &input_state_csi_ignore },
	{ 0x40, 0x7e, input_csi_dispatch, &input_state_ground },
	{ 0x7f, 0xff, NULL,		  NULL },

	{ -1, -1, NULL, NULL }
};

/* csi_ignore state table. */
static const struct input_transition input_state_csi_ignore_table[] = {
	INPUT_STATE_ANYWHERE,

	{ 0x00, 0x17, input_c0_dispatch, NULL },
	{ 0x19, 0x19, input_c0_dispatch, NULL },
	{ 0x1c, 0x1f, input_c0_dispatch, NULL },
	{ 0x20, 0x3f, NULL,		 NULL },
	{ 0x40, 0x7e, NULL,		 &input_state_ground },
	{ 0x7f, 0xff, NULL,		 NULL },

	{ -1, -1, NULL, NULL }
};

/* dcs_enter state table. */
static const struct input_transition input_state_dcs_enter_table[] = {
	INPUT_STATE_ANYWHERE,

	{ 0x00, 0x17, NULL,		  NULL },
	{ 0x19, 0x19, NULL,		  NULL },
	{ 0x1c, 0x1f, NULL,		  NULL },
	{ 0x20, 0x2f, input_intermediate, &input_state_dcs_intermediate },
	{ 0x30, 0x39, input_parameter,	  &input_state_dcs_parameter },
	{ 0x3a, 0x3a, NULL,		  &input_state_dcs_ignore },
	{ 0x3b, 0x3b, input_parameter,	  &input_state_dcs_parameter },
	{ 0x3c, 0x3f, input_intermediate, &input_state_dcs_parameter },
	{ 0x40, 0x7e, input_input,	  &input_state_dcs_handler },
	{ 0x7f, 0xff, NULL,		  NULL },

	{ -1, -1, NULL, NULL }
};

/* dcs_parameter state table. */
static const struct input_transition input_state_dcs_parameter_table[] = {
	INPUT_STATE_ANYWHERE,

	{ 0x00, 0x17, NULL,		  NULL },
	{ 0x19, 0x19, NULL,		  NULL },
	{ 0x1c, 0x1f, NULL,		  NULL },
	{ 0x20, 0x2f, input_intermediate, &input_state_dcs_intermediate },
	{ 0x30, 0x39, input_parameter,	  NULL },
	{ 0x3a, 0x3a, NULL,		  &input_state_dcs_ignore },
	{ 0x3b, 0x3b, input_parameter,	  NULL },
	{ 0x3c, 0x3f, NULL,		  &input_state_dcs_ignore },
	{ 0x40, 0x7e, input_input,	  &input_state_dcs_handler },
	{ 0x7f, 0xff, NULL,		  NULL },

	{ -1, -1, NULL, NULL }
};

/* dcs_intermediate state table. */
static const struct input_transition input_state_dcs_intermediate_table[] = {
	INPUT_STATE_ANYWHERE,

	{ 0x00, 0x17, NULL,		  NULL },
	{ 0x19, 0x19, NULL,		  NULL },
	{ 0x1c, 0x1f, NULL,		  NULL },
	{ 0x20, 0x2f, input_intermediate, NULL },
	{ 0x30, 0x3f, NULL,		  &input_state_dcs_ignore },
	{ 0x40, 0x7e, input_input,	  &input_state_dcs_handler },
	{ 0x7f, 0xff, NULL,		  NULL },

	{ -1, -1, NULL, NULL }
};

/* dcs_handler state table. */
static const struct input_transition input_state_dcs_handler_table[] = {
	/* No INPUT_STATE_ANYWHERE */

	{ 0x00, 0x1a, input_input,  NULL },
	{ 0x1b, 0x1b, NULL,	    &input_state_dcs_escape },
	{ 0x1c, 0xff, input_input,  NULL },

	{ -1, -1, NULL, NULL }
};

/* dcs_escape state table. */
static const struct input_transition input_state_dcs_escape_table[] = {
	/* No INPUT_STATE_ANYWHERE */

	{ 0x00, 0x5b, input_input,	  &input_state_dcs_handler },
	{ 0x5c, 0x5c, input_dcs_dispatch, &input_state_ground },
	{ 0x5d, 0xff, input_input,	  &input_state_dcs_handler },

	{ -1, -1, NULL, NULL }
};

/* dcs_ignore state table. */
static const struct input_transition input_state_dcs_ignore_table[] = {
	INPUT_STATE_ANYWHERE,

	{ 0x00, 0x17, NULL,	    NULL },
	{ 0x19, 0x19, NULL,	    NULL },
	{ 0x1c, 0x1f, NULL,	    NULL },
	{ 0x20, 0xff, NULL,	    NULL },

	{ -1, -1, NULL, NULL }
};

/* osc_string state table. */
static const struct input_transition input_state_osc_string_table[] = {
	INPUT_STATE_ANYWHERE,

	{ 0x00, 0x06, NULL,	     NULL },
	{ 0x07, 0x07, input_end_bel, &input_state_ground },
	{ 0x08, 0x17, NULL,	     NULL },
	{ 0x19, 0x19, NULL,	     NULL },
	{ 0x1c, 0x1f, NULL,	     NULL },
	{ 0x20, 0xff, input_input,   NULL },

	{ -1, -1, NULL, NULL }
};

/* apc_string state table. */
static const struct input_transition input_state_apc_string_table[] = {
	INPUT_STATE_ANYWHERE,

	{ 0x00, 0x17, NULL,	    NULL },
	{ 0x19, 0x19, NULL,	    NULL },
	{ 0x1c, 0x1f, NULL,	    NULL },
	{ 0x20, 0xff, input_input,  NULL },

	{ -1, -1, NULL, NULL }
};

/* rename_string state table. */
static const struct input_transition input_state_rename_string_table[] = {
	INPUT_STATE_ANYWHERE,

	{ 0x00, 0x17, NULL,	    NULL },
	{ 0x19, 0x19, NULL,	    NULL },
	{ 0x1c, 0x1f, NULL,	    NULL },
	{ 0x20, 0xff, input_input,  NULL },

	{ -1, -1, NULL, NULL }
};

/* consume_st state table. */
static const struct input_transition input_state_consume_st_table[] = {
	INPUT_STATE_ANYWHERE,

	{ 0x00, 0x17, NULL,	    NULL },
	{ 0x19, 0x19, NULL,	    NULL },
	{ 0x1c, 0x1f, NULL,	    NULL },
	{ 0x20, 0xff, NULL,	    NULL },

	{ -1, -1, NULL, NULL }
};

/* Input table compare. */
static int
input_table_compare(const void *key, const void *value)
{
	const struct input_ctx		*ictx = key;
	const struct input_table_entry	*entry = value;

	if (ictx->ch != entry->ch)
		return (ictx->ch - entry->ch);
	return (strcmp(ictx->interm_buf, entry->interm));
}

/*
 * Timer - if this expires then have been waiting for a terminator for too
 * long, so reset to ground.
 */
static void
input_timer_callback(__unused int fd, __unused short events, void *arg)
{
	struct input_ctx	*ictx = arg;

	log_debug("%s: %s expired" , __func__, ictx->state->name);
	input_reset(ictx, 0);
}

/* Start the timer. */
static void
input_start_timer(struct input_ctx *ictx)
{
	struct timeval	tv = { .tv_sec = 5, .tv_usec = 0 };

	event_del(&ictx->timer);
	event_add(&ictx->timer, &tv);
}

/* Reset cell state to default. */
static void
input_reset_cell(struct input_ctx *ictx)
{
	memcpy(&ictx->cell.cell, &grid_default_cell, sizeof ictx->cell.cell);
	ictx->cell.set = 0;
	ictx->cell.g0set = ictx->cell.g1set = 0;

	memcpy(&ictx->old_cell, &ictx->cell, sizeof ictx->old_cell);
	ictx->old_cx = 0;
	ictx->old_cy = 0;
}

/* Save screen state. */
static void
input_save_state(struct input_ctx *ictx)
{
	struct screen_write_ctx	*sctx = &ictx->ctx;
	struct screen		*s = sctx->s;

	memcpy(&ictx->old_cell, &ictx->cell, sizeof ictx->old_cell);
	ictx->old_cx = s->cx;
	ictx->old_cy = s->cy;
	ictx->old_mode = s->mode;
}

/* Restore screen state. */
static void
input_restore_state(struct input_ctx *ictx)
{
	struct screen_write_ctx	*sctx = &ictx->ctx;

	memcpy(&ictx->cell, &ictx->old_cell, sizeof ictx->cell);
	if (ictx->old_mode & MODE_ORIGIN)
		screen_write_mode_set(sctx, MODE_ORIGIN);
	else
		screen_write_mode_clear(sctx, MODE_ORIGIN);
	screen_write_cursormove(sctx, ictx->old_cx, ictx->old_cy, 0);
}

/* Initialise input parser. */
struct input_ctx *
input_init(struct window_pane *wp, struct bufferevent *bev,
    struct colour_palette *palette)
{
	struct input_ctx	*ictx;

	ictx = xcalloc(1, sizeof *ictx);
	ictx->wp = wp;
	ictx->event = bev;
	ictx->palette = palette;

	ictx->input_space = INPUT_BUF_START;
	ictx->input_buf = xmalloc(INPUT_BUF_START);

	ictx->since_ground = evbuffer_new();
	if (ictx->since_ground == NULL)
		fatalx("out of memory");

	evtimer_set(&ictx->timer, input_timer_callback, ictx);

	input_reset(ictx, 0);
	return (ictx);
}

/* Destroy input parser. */
void
input_free(struct input_ctx *ictx)
{
	u_int	i;

	for (i = 0; i < ictx->param_list_len; i++) {
		if (ictx->param_list[i].type == INPUT_STRING)
			free(ictx->param_list[i].str);
	}

	event_del(&ictx->timer);

	free(ictx->input_buf);
	evbuffer_free(ictx->since_ground);

	free(ictx);
}

/* Reset input state and clear screen. */
void
input_reset(struct input_ctx *ictx, int clear)
{
	struct screen_write_ctx	*sctx = &ictx->ctx;
	struct window_pane	*wp = ictx->wp;

	input_reset_cell(ictx);

	if (clear && wp != NULL) {
		if (TAILQ_EMPTY(&wp->modes))
			screen_write_start_pane(sctx, wp, &wp->base);
		else
			screen_write_start(sctx, &wp->base);
		screen_write_reset(sctx);
		screen_write_stop(sctx);
	}

	input_clear(ictx);

	ictx->last = -1;

	ictx->state = &input_state_ground;
	ictx->flags = 0;
}

/* Return pending data. */
struct evbuffer *
input_pending(struct input_ctx *ictx)
{
	return (ictx->since_ground);
}

/* Change input state. */
static void
input_set_state(struct input_ctx *ictx, const struct input_transition *itr)
{
	if (ictx->state->exit != NULL)
		ictx->state->exit(ictx);
	ictx->state = itr->state;
	if (ictx->state->enter != NULL)
		ictx->state->enter(ictx);
}

/* Parse data. */
static void
input_parse(struct input_ctx *ictx, u_char *buf, size_t len)
{
	struct screen_write_ctx		*sctx = &ictx->ctx;
	const struct input_state	*state = NULL;
	const struct input_transition	*itr = NULL;
	size_t				 off = 0;

	/* Parse the input. */
	while (off < len) {
		ictx->ch = buf[off++];

		/* Find the transition. */
		if (ictx->state != state ||
		    itr == NULL ||
		    ictx->ch < itr->first ||
		    ictx->ch > itr->last) {
			itr = ictx->state->transitions;
			while (itr->first != -1 && itr->last != -1) {
				if (ictx->ch >= itr->first &&
				    ictx->ch <= itr->last)
					break;
				itr++;
			}
			if (itr->first == -1 || itr->last == -1) {
				/* No transition? Eh? */
				fatalx("no transition from state");
			}
		}
		state = ictx->state;

		/*
		 * Any state except print stops the current collection. This is
		 * an optimization to avoid checking if the attributes have
		 * changed for every character. It will stop unnecessarily for
		 * sequences that don't make a terminal change, but they should
		 * be the minority.
		 */
		if (itr->handler != input_print)
			screen_write_collect_end(sctx);

		/*
		 * Execute the handler, if any. Don't switch state if it
		 * returns non-zero.
		 */
		if (itr->handler != NULL && itr->handler(ictx) != 0)
			continue;

		/* And switch state, if necessary. */
		if (itr->state != NULL)
			input_set_state(ictx, itr);

		/* If not in ground state, save input. */
		if (ictx->state != &input_state_ground)
			evbuffer_add(ictx->since_ground, &ictx->ch, 1);
	}
}

/* Parse input from pane. */
void
input_parse_pane(struct window_pane *wp)
{
	void	*new_data;
	size_t	 new_size;

	new_data = window_pane_get_new_data(wp, &wp->offset, &new_size);
	input_parse_buffer(wp, new_data, new_size);
	window_pane_update_used_data(wp, &wp->offset, new_size);
}

/* Parse given input. */
void
input_parse_buffer(struct window_pane *wp, u_char *buf, size_t len)
{
	struct input_ctx	*ictx = wp->ictx;
	struct screen_write_ctx	*sctx = &ictx->ctx;

	if (len == 0)
		return;

	window_update_activity(wp->window);
	wp->flags |= PANE_CHANGED;

	/* Flag new input while in a mode. */
	if (!TAILQ_EMPTY(&wp->modes))
		wp->flags |= PANE_UNSEENCHANGES;

	/* NULL wp if there is a mode set as don't want to update the tty. */
	if (TAILQ_EMPTY(&wp->modes))
		screen_write_start_pane(sctx, wp, &wp->base);
	else
		screen_write_start(sctx, &wp->base);

	log_debug("%s: %%%u %s, %zu bytes: %.*s", __func__, wp->id,
	    ictx->state->name, len, (int)len, buf);

	input_parse(ictx, buf, len);
	screen_write_stop(sctx);
}

/* Parse given input for screen. */
void
input_parse_screen(struct input_ctx *ictx, struct screen *s,
    screen_write_init_ctx_cb cb, void *arg, u_char *buf, size_t len)
{
	struct screen_write_ctx	*sctx = &ictx->ctx;

	if (len == 0)
		return;

	screen_write_start_callback(sctx, s, cb, arg);
	input_parse(ictx, buf, len);
	screen_write_stop(sctx);
}

/* Split the parameter list (if any). */
static int
input_split(struct input_ctx *ictx)
{
	const char		*errstr;
	char			*ptr, *out;
	struct input_param	*ip;
	u_int			 i;

	for (i = 0; i < ictx->param_list_len; i++) {
		if (ictx->param_list[i].type == INPUT_STRING)
			free(ictx->param_list[i].str);
	}
	ictx->param_list_len = 0;

	if (ictx->param_len == 0)
		return (0);
	ip = &ictx->param_list[0];

	ptr = ictx->param_buf;
	while ((out = strsep(&ptr, ";")) != NULL) {
		if (*out == '\0')
			ip->type = INPUT_MISSING;
		else {
			if (strchr(out, ':') != NULL) {
				ip->type = INPUT_STRING;
				ip->str = xstrdup(out);
			} else {
				ip->type = INPUT_NUMBER;
				ip->num = strtonum(out, 0, INT_MAX, &errstr);
				if (errstr != NULL)
					return (-1);
			}
		}
		ip = &ictx->param_list[++ictx->param_list_len];
		if (ictx->param_list_len == nitems(ictx->param_list))
			return (-1);
	}

	for (i = 0; i < ictx->param_list_len; i++) {
		ip = &ictx->param_list[i];
		if (ip->type == INPUT_MISSING)
			log_debug("parameter %u: missing", i);
		else if (ip->type == INPUT_STRING)
			log_debug("parameter %u: string %s", i, ip->str);
		else if (ip->type == INPUT_NUMBER)
			log_debug("parameter %u: number %d", i, ip->num);
	}

	return (0);
}

/* Get an argument or return default value. */
static int
input_get(struct input_ctx *ictx, u_int validx, int minval, int defval)
{
	struct input_param	*ip;
	int			 retval;

	if (validx >= ictx->param_list_len)
	    return (defval);
	ip = &ictx->param_list[validx];
	if (ip->type == INPUT_MISSING)
		return (defval);
	if (ip->type == INPUT_STRING)
		return (-1);
	retval = ip->num;
	if (retval < minval)
		return (minval);
	return (retval);
}

/* Reply to terminal query. */
static void
input_reply(struct input_ctx *ictx, const char *fmt, ...)
{
	struct bufferevent	*bev = ictx->event;
	va_list			 ap;
	char			*reply;

	if (bev == NULL)
		return;

	va_start(ap, fmt);
	xvasprintf(&reply, fmt, ap);
	va_end(ap);

	log_debug("%s: %s", __func__, reply);
	bufferevent_write(bev, reply, strlen(reply));
	free(reply);
}

/* Clear saved state. */
static void
input_clear(struct input_ctx *ictx)
{
	event_del(&ictx->timer);

	*ictx->interm_buf = '\0';
	ictx->interm_len = 0;

	*ictx->param_buf = '\0';
	ictx->param_len = 0;

	*ictx->input_buf = '\0';
	ictx->input_len = 0;

	ictx->input_end = INPUT_END_ST;

	ictx->flags &= ~INPUT_DISCARD;
}

/* Reset for ground state. */
static void
input_ground(struct input_ctx *ictx)
{
	event_del(&ictx->timer);
	evbuffer_drain(ictx->since_ground, EVBUFFER_LENGTH(ictx->since_ground));

	if (ictx->input_space > INPUT_BUF_START) {
		ictx->input_space = INPUT_BUF_START;
		ictx->input_buf = xrealloc(ictx->input_buf, INPUT_BUF_START);
	}
}

/* Output this character to the screen. */
static int
input_print(struct input_ctx *ictx)
{
	struct screen_write_ctx	*sctx = &ictx->ctx;
	int			 set;

	ictx->utf8started = 0; /* can't be valid UTF-8 */

	set = ictx->cell.set == 0 ? ictx->cell.g0set : ictx->cell.g1set;
	if (set == 1)
		ictx->cell.cell.attr |= GRID_ATTR_CHARSET;
	else
		ictx->cell.cell.attr &= ~GRID_ATTR_CHARSET;

	utf8_set(&ictx->cell.cell.data, ictx->ch);
	screen_write_collect_add(sctx, &ictx->cell.cell);
	ictx->last = ictx->ch;

	ictx->cell.cell.attr &= ~GRID_ATTR_CHARSET;

	return (0);
}

/* Collect intermediate string. */
static int
input_intermediate(struct input_ctx *ictx)
{
	if (ictx->interm_len == (sizeof ictx->interm_buf) - 1)
		ictx->flags |= INPUT_DISCARD;
	else {
		ictx->interm_buf[ictx->interm_len++] = ictx->ch;
		ictx->interm_buf[ictx->interm_len] = '\0';
	}

	return (0);
}

/* Collect parameter string. */
static int
input_parameter(struct input_ctx *ictx)
{
	if (ictx->param_len == (sizeof ictx->param_buf) - 1)
		ictx->flags |= INPUT_DISCARD;
	else {
		ictx->param_buf[ictx->param_len++] = ictx->ch;
		ictx->param_buf[ictx->param_len] = '\0';
	}

	return (0);
}

/* Collect input string. */
static int
input_input(struct input_ctx *ictx)
{
	size_t available;

	available = ictx->input_space;
	while (ictx->input_len + 1 >= available) {
		available *= 2;
		if (available > INPUT_BUF_LIMIT) {
			ictx->flags |= INPUT_DISCARD;
			return (0);
		}
		ictx->input_buf = xrealloc(ictx->input_buf, available);
		ictx->input_space = available;
	}
	ictx->input_buf[ictx->input_len++] = ictx->ch;
	ictx->input_buf[ictx->input_len] = '\0';

	return (0);
}

/* Execute C0 control sequence. */
static int
input_c0_dispatch(struct input_ctx *ictx)
{
	struct screen_write_ctx	*sctx = &ictx->ctx;
	struct window_pane	*wp = ictx->wp;
	struct screen		*s = sctx->s;

	ictx->utf8started = 0; /* can't be valid UTF-8 */

	log_debug("%s: '%c'", __func__, ictx->ch);

	switch (ictx->ch) {
	case '\000':	/* NUL */
		break;
	case '\007':	/* BEL */
		if (wp != NULL)
			alerts_queue(wp->window, WINDOW_BELL);
		break;
	case '\010':	/* BS */
		screen_write_backspace(sctx);
		break;
	case '\011':	/* HT */
		/* Don't tab beyond the end of the line. */
		if (s->cx >= screen_size_x(s) - 1)
			break;

		/* Find the next tab point, or use the last column if none. */
		do {
			s->cx++;
			if (bit_test(s->tabs, s->cx))
				break;
		} while (s->cx < screen_size_x(s) - 1);
		break;
	case '\012':	/* LF */
	case '\013':	/* VT */
	case '\014':	/* FF */
		screen_write_linefeed(sctx, 0, ictx->cell.cell.bg);
		if (s->mode & MODE_CRLF)
			screen_write_carriagereturn(sctx);
		break;
	case '\015':	/* CR */
		screen_write_carriagereturn(sctx);
		break;
	case '\016':	/* SO */
		ictx->cell.set = 1;
		break;
	case '\017':	/* SI */
		ictx->cell.set = 0;
		break;
	default:
		log_debug("%s: unknown '%c'", __func__, ictx->ch);
		break;
	}

	ictx->last = -1;
	return (0);
}

/* Execute escape sequence. */
static int
input_esc_dispatch(struct input_ctx *ictx)
{
	struct screen_write_ctx		*sctx = &ictx->ctx;
	struct screen			*s = sctx->s;
	struct input_table_entry	*entry;

	if (ictx->flags & INPUT_DISCARD)
		return (0);
	log_debug("%s: '%c', %s", __func__, ictx->ch, ictx->interm_buf);

	entry = bsearch(ictx, input_esc_table, nitems(input_esc_table),
	    sizeof input_esc_table[0], input_table_compare);
	if (entry == NULL) {
		log_debug("%s: unknown '%c'", __func__, ictx->ch);
		return (0);
	}

	switch (entry->type) {
	case INPUT_ESC_RIS:
		colour_palette_clear(ictx->palette);
		input_reset_cell(ictx);
		screen_write_reset(sctx);
		screen_write_fullredraw(sctx);
		break;
	case INPUT_ESC_IND:
		screen_write_linefeed(sctx, 0, ictx->cell.cell.bg);
		break;
	case INPUT_ESC_NEL:
		screen_write_carriagereturn(sctx);
		screen_write_linefeed(sctx, 0, ictx->cell.cell.bg);
		break;
	case INPUT_ESC_HTS:
		if (s->cx < screen_size_x(s))
			bit_set(s->tabs, s->cx);
		break;
	case INPUT_ESC_RI:
		screen_write_reverseindex(sctx, ictx->cell.cell.bg);
		break;
	case INPUT_ESC_DECKPAM:
		screen_write_mode_set(sctx, MODE_KKEYPAD);
		break;
	case INPUT_ESC_DECKPNM:
		screen_write_mode_clear(sctx, MODE_KKEYPAD);
		break;
	case INPUT_ESC_DECSC:
		input_save_state(ictx);
		break;
	case INPUT_ESC_DECRC:
		input_restore_state(ictx);
		break;
	case INPUT_ESC_DECALN:
		screen_write_alignmenttest(sctx);
		break;
	case INPUT_ESC_SCSG0_ON:
		ictx->cell.g0set = 1;
		break;
	case INPUT_ESC_SCSG0_OFF:
		ictx->cell.g0set = 0;
		break;
	case INPUT_ESC_SCSG1_ON:
		ictx->cell.g1set = 1;
		break;
	case INPUT_ESC_SCSG1_OFF:
		ictx->cell.g1set = 0;
		break;
	case INPUT_ESC_ST:
		/* ST terminates OSC but the state transition already did it. */
		break;
	}

	ictx->last = -1;
	return (0);
}

/* Execute control sequence. */
static int
input_csi_dispatch(struct input_ctx *ictx)
{
	struct screen_write_ctx	       *sctx = &ictx->ctx;
	struct screen		       *s = sctx->s;
	struct input_table_entry       *entry;
	int				i, n, m;
	u_int				cx, bg = ictx->cell.cell.bg;

	if (ictx->flags & INPUT_DISCARD)
		return (0);

	log_debug("%s: '%c' \"%s\" \"%s\"", __func__, ictx->ch,
	    ictx->interm_buf, ictx->param_buf);

	if (input_split(ictx) != 0)
		return (0);

	entry = bsearch(ictx, input_csi_table, nitems(input_csi_table),
	    sizeof input_csi_table[0], input_table_compare);
	if (entry == NULL) {
		log_debug("%s: unknown '%c'", __func__, ictx->ch);
		return (0);
	}

	switch (entry->type) {
	case INPUT_CSI_CBT:
		/* Find the previous tab point, n times. */
		cx = s->cx;
		if (cx > screen_size_x(s) - 1)
			cx = screen_size_x(s) - 1;
		n = input_get(ictx, 0, 1, 1);
		if (n == -1)
			break;
		while (cx > 0 && n-- > 0) {
			do
				cx--;
			while (cx > 0 && !bit_test(s->tabs, cx));
		}
		s->cx = cx;
		break;
	case INPUT_CSI_CUB:
		n = input_get(ictx, 0, 1, 1);
		if (n != -1)
			screen_write_cursorleft(sctx, n);
		break;
	case INPUT_CSI_CUD:
		n = input_get(ictx, 0, 1, 1);
		if (n != -1)
			screen_write_cursordown(sctx, n);
		break;
	case INPUT_CSI_CUF:
		n = input_get(ictx, 0, 1, 1);
		if (n != -1)
			screen_write_cursorright(sctx, n);
		break;
	case INPUT_CSI_CUP:
		n = input_get(ictx, 0, 1, 1);
		m = input_get(ictx, 1, 1, 1);
		if (n != -1 && m != -1)
			screen_write_cursormove(sctx, m - 1, n - 1, 1);
		break;
	case INPUT_CSI_MODSET:
		n = input_get(ictx, 0, 0, 0);
		m = input_get(ictx, 1, 0, 0);
		if (options_get_number(global_options, "extended-keys") == 2)
			break;
		if (n == 0 || (n == 4 && m == 0))
			screen_write_mode_clear(sctx, MODE_KEXTENDED);
		else if (n == 4 && (m == 1 || m == 2))
			screen_write_mode_set(sctx, MODE_KEXTENDED);
		break;
	case INPUT_CSI_MODOFF:
		n = input_get(ictx, 0, 0, 0);
		if (n == 4)
			screen_write_mode_clear(sctx, MODE_KEXTENDED);
		break;
	case INPUT_CSI_WINOPS:
		input_csi_dispatch_winops(ictx);
		break;
	case INPUT_CSI_CUU:
		n = input_get(ictx, 0, 1, 1);
		if (n != -1)
			screen_write_cursorup(sctx, n);
		break;
	case INPUT_CSI_CNL:
		n = input_get(ictx, 0, 1, 1);
		if (n != -1) {
			screen_write_carriagereturn(sctx);
			screen_write_cursordown(sctx, n);
		}
		break;
	case INPUT_CSI_CPL:
		n = input_get(ictx, 0, 1, 1);
		if (n != -1) {
			screen_write_carriagereturn(sctx);
			screen_write_cursorup(sctx, n);
		}
		break;
	case INPUT_CSI_DA:
		switch (input_get(ictx, 0, 0, 0)) {
		case -1:
			break;
		case 0:
#ifdef ENABLE_SIXEL
			input_reply(ictx, "\033[?1;2;4c");
#else
			input_reply(ictx, "\033[?1;2c");
#endif
			break;
		default:
			log_debug("%s: unknown '%c'", __func__, ictx->ch);
			break;
		}
		break;
	case INPUT_CSI_DA_TWO:
		switch (input_get(ictx, 0, 0, 0)) {
		case -1:
			break;
		case 0:
			input_reply(ictx, "\033[>84;0;0c");
			break;
		default:
			log_debug("%s: unknown '%c'", __func__, ictx->ch);
			break;
		}
		break;
	case INPUT_CSI_ECH:
		n = input_get(ictx, 0, 1, 1);
		if (n != -1)
			screen_write_clearcharacter(sctx, n, bg);
		break;
	case INPUT_CSI_DCH:
		n = input_get(ictx, 0, 1, 1);
		if (n != -1)
			screen_write_deletecharacter(sctx, n, bg);
		break;
	case INPUT_CSI_DECSTBM:
		n = input_get(ictx, 0, 1, 1);
		m = input_get(ictx, 1, 1, screen_size_y(s));
		if (n != -1 && m != -1)
			screen_write_scrollregion(sctx, n - 1, m - 1);
		break;
	case INPUT_CSI_DL:
		n = input_get(ictx, 0, 1, 1);
		if (n != -1)
			screen_write_deleteline(sctx, n, bg);
		break;
	case INPUT_CSI_DSR:
		switch (input_get(ictx, 0, 0, 0)) {
		case -1:
			break;
		case 5:
			input_reply(ictx, "\033[0n");
			break;
		case 6:
			input_reply(ictx, "\033[%u;%uR", s->cy + 1, s->cx + 1);
			break;
		default:
			log_debug("%s: unknown '%c'", __func__, ictx->ch);
			break;
		}
		break;
	case INPUT_CSI_ED:
		switch (input_get(ictx, 0, 0, 0)) {
		case -1:
			break;
		case 0:
			screen_write_clearendofscreen(sctx, bg);
			break;
		case 1:
			screen_write_clearstartofscreen(sctx, bg);
			break;
		case 2:
			screen_write_clearscreen(sctx, bg);
			break;
		case 3:
			if (input_get(ictx, 1, 0, 0) == 0) {
				/*
				 * Linux console extension to clear history
				 * (for example before locking the screen).
				 */
				screen_write_clearhistory(sctx);
			}
			break;
		default:
			log_debug("%s: unknown '%c'", __func__, ictx->ch);
			break;
		}
		break;
	case INPUT_CSI_EL:
		switch (input_get(ictx, 0, 0, 0)) {
		case -1:
			break;
		case 0:
			screen_write_clearendofline(sctx, bg);
			break;
		case 1:
			screen_write_clearstartofline(sctx, bg);
			break;
		case 2:
			screen_write_clearline(sctx, bg);
			break;
		default:
			log_debug("%s: unknown '%c'", __func__, ictx->ch);
			break;
		}
		break;
	case INPUT_CSI_HPA:
		n = input_get(ictx, 0, 1, 1);
		if (n != -1)
			screen_write_cursormove(sctx, n - 1, -1, 1);
		break;
	case INPUT_CSI_ICH:
		n = input_get(ictx, 0, 1, 1);
		if (n != -1)
			screen_write_insertcharacter(sctx, n, bg);
		break;
	case INPUT_CSI_IL:
		n = input_get(ictx, 0, 1, 1);
		if (n != -1)
			screen_write_insertline(sctx, n, bg);
		break;
	case INPUT_CSI_REP:
		n = input_get(ictx, 0, 1, 1);
		if (n == -1)
			break;

		m = screen_size_x(s) - s->cx;
		if (n > m)
			n = m;

		if (ictx->last == -1)
			break;
		ictx->ch = ictx->last;

		for (i = 0; i < n; i++)
			input_print(ictx);
		break;
	case INPUT_CSI_RCP:
		input_restore_state(ictx);
		break;
	case INPUT_CSI_RM:
		input_csi_dispatch_rm(ictx);
		break;
	case INPUT_CSI_RM_PRIVATE:
		input_csi_dispatch_rm_private(ictx);
		break;
	case INPUT_CSI_SCP:
		input_save_state(ictx);
		break;
	case INPUT_CSI_SGR:
		input_csi_dispatch_sgr(ictx);
		break;
	case INPUT_CSI_SM:
		input_csi_dispatch_sm(ictx);
		break;
	case INPUT_CSI_SM_PRIVATE:
		input_csi_dispatch_sm_private(ictx);
		break;
	case INPUT_CSI_SU:
		n = input_get(ictx, 0, 1, 1);
		if (n != -1)
			screen_write_scrollup(sctx, n, bg);
		break;
	case INPUT_CSI_SD:
		n = input_get(ictx, 0, 1, 1);
		if (n != -1)
			screen_write_scrolldown(sctx, n, bg);
		break;
	case INPUT_CSI_TBC:
		switch (input_get(ictx, 0, 0, 0)) {
		case -1:
			break;
		case 0:
			if (s->cx < screen_size_x(s))
				bit_clear(s->tabs, s->cx);
			break;
		case 3:
			bit_nclear(s->tabs, 0, screen_size_x(s) - 1);
			break;
		default:
			log_debug("%s: unknown '%c'", __func__, ictx->ch);
			break;
		}
		break;
	case INPUT_CSI_VPA:
		n = input_get(ictx, 0, 1, 1);
		if (n != -1)
			screen_write_cursormove(sctx, -1, n - 1, 1);
		break;
	case INPUT_CSI_DECSCUSR:
		n = input_get(ictx, 0, 0, 0);
		if (n != -1)
			screen_set_cursor_style(n, &s->cstyle, &s->mode);
		break;
	case INPUT_CSI_XDA:
		n = input_get(ictx, 0, 0, 0);
		if (n == 0)
			input_reply(ictx, "\033P>|tmux %s\033\\", getversion());
		break;

	}

	ictx->last = -1;
	return (0);
}

/* Handle CSI RM. */
static void
input_csi_dispatch_rm(struct input_ctx *ictx)
{
	struct screen_write_ctx	*sctx = &ictx->ctx;
	u_int			 i;

	for (i = 0; i < ictx->param_list_len; i++) {
		switch (input_get(ictx, i, 0, -1)) {
		case -1:
			break;
		case 4:		/* IRM */
			screen_write_mode_clear(sctx, MODE_INSERT);
			break;
		case 34:
			screen_write_mode_set(sctx, MODE_CURSOR_VERY_VISIBLE);
			break;
		default:
			log_debug("%s: unknown '%c'", __func__, ictx->ch);
			break;
		}
	}
}

/* Handle CSI private RM. */
static void
input_csi_dispatch_rm_private(struct input_ctx *ictx)
{
	struct screen_write_ctx	*sctx = &ictx->ctx;
	struct grid_cell	*gc = &ictx->cell.cell;
	u_int			 i;

	for (i = 0; i < ictx->param_list_len; i++) {
		switch (input_get(ictx, i, 0, -1)) {
		case -1:
			break;
		case 1:		/* DECCKM */
			screen_write_mode_clear(sctx, MODE_KCURSOR);
			break;
		case 3:		/* DECCOLM */
			screen_write_cursormove(sctx, 0, 0, 1);
			screen_write_clearscreen(sctx, gc->bg);
			break;
		case 6:		/* DECOM */
			screen_write_mode_clear(sctx, MODE_ORIGIN);
			screen_write_cursormove(sctx, 0, 0, 1);
			break;
		case 7:		/* DECAWM */
			screen_write_mode_clear(sctx, MODE_WRAP);
			break;
		case 12:
			screen_write_mode_clear(sctx, MODE_CURSOR_BLINKING);
			screen_write_mode_set(sctx, MODE_CURSOR_BLINKING_SET);
			break;
		case 25:	/* TCEM */
			screen_write_mode_clear(sctx, MODE_CURSOR);
			break;
		case 1000:
		case 1001:
		case 1002:
		case 1003:
			screen_write_mode_clear(sctx, ALL_MOUSE_MODES);
			break;
		case 1004:
			screen_write_mode_clear(sctx, MODE_FOCUSON);
			break;
		case 1005:
			screen_write_mode_clear(sctx, MODE_MOUSE_UTF8);
			break;
		case 1006:
			screen_write_mode_clear(sctx, MODE_MOUSE_SGR);
			break;
		case 47:
		case 1047:
			screen_write_alternateoff(sctx, gc, 0);
			break;
		case 1049:
			screen_write_alternateoff(sctx, gc, 1);
			break;
		case 2004:
			screen_write_mode_clear(sctx, MODE_BRACKETPASTE);
			break;
		default:
			log_debug("%s: unknown '%c'", __func__, ictx->ch);
			break;
		}
	}
}

/* Handle CSI SM. */
static void
input_csi_dispatch_sm(struct input_ctx *ictx)
{
	struct screen_write_ctx	*sctx = &ictx->ctx;
	u_int			 i;

	for (i = 0; i < ictx->param_list_len; i++) {
		switch (input_get(ictx, i, 0, -1)) {
		case -1:
			break;
		case 4:		/* IRM */
			screen_write_mode_set(sctx, MODE_INSERT);
			break;
		case 34:
			screen_write_mode_clear(sctx, MODE_CURSOR_VERY_VISIBLE);
			break;
		default:
			log_debug("%s: unknown '%c'", __func__, ictx->ch);
			break;
		}
	}
}

/* Handle CSI private SM. */
static void
input_csi_dispatch_sm_private(struct input_ctx *ictx)
{
	struct screen_write_ctx	*sctx = &ictx->ctx;
	struct grid_cell	*gc = &ictx->cell.cell;
	u_int			 i;

	for (i = 0; i < ictx->param_list_len; i++) {
		switch (input_get(ictx, i, 0, -1)) {
		case -1:
			break;
		case 1:		/* DECCKM */
			screen_write_mode_set(sctx, MODE_KCURSOR);
			break;
		case 3:		/* DECCOLM */
			screen_write_cursormove(sctx, 0, 0, 1);
			screen_write_clearscreen(sctx, ictx->cell.cell.bg);
			break;
		case 6:		/* DECOM */
			screen_write_mode_set(sctx, MODE_ORIGIN);
			screen_write_cursormove(sctx, 0, 0, 1);
			break;
		case 7:		/* DECAWM */
			screen_write_mode_set(sctx, MODE_WRAP);
			break;
		case 12:
			screen_write_mode_set(sctx, MODE_CURSOR_BLINKING);
			screen_write_mode_set(sctx, MODE_CURSOR_BLINKING_SET);
			break;
		case 25:	/* TCEM */
			screen_write_mode_set(sctx, MODE_CURSOR);
			break;
		case 1000:
			screen_write_mode_clear(sctx, ALL_MOUSE_MODES);
			screen_write_mode_set(sctx, MODE_MOUSE_STANDARD);
			break;
		case 1002:
			screen_write_mode_clear(sctx, ALL_MOUSE_MODES);
			screen_write_mode_set(sctx, MODE_MOUSE_BUTTON);
			break;
		case 1003:
			screen_write_mode_clear(sctx, ALL_MOUSE_MODES);
			screen_write_mode_set(sctx, MODE_MOUSE_ALL);
			break;
		case 1004:
			screen_write_mode_set(sctx, MODE_FOCUSON);
			break;
		case 1005:
			screen_write_mode_set(sctx, MODE_MOUSE_UTF8);
			break;
		case 1006:
			screen_write_mode_set(sctx, MODE_MOUSE_SGR);
			break;
		case 47:
		case 1047:
			screen_write_alternateon(sctx, gc, 0);
			break;
		case 1049:
			screen_write_alternateon(sctx, gc, 1);
			break;
		case 2004:
			screen_write_mode_set(sctx, MODE_BRACKETPASTE);
			break;
		default:
			log_debug("%s: unknown '%c'", __func__, ictx->ch);
			break;
		}
	}
}

/* Handle CSI window operations. */
static void
input_csi_dispatch_winops(struct input_ctx *ictx)
{
	struct screen_write_ctx	*sctx = &ictx->ctx;
	struct screen		*s = sctx->s;
	struct window_pane	*wp = ictx->wp;
	u_int			 x = screen_size_x(s), y = screen_size_y(s);
	int			 n, m;

	m = 0;
	while ((n = input_get(ictx, m, 0, -1)) != -1) {
		switch (n) {
		case 1:
		case 2:
		case 5:
		case 6:
		case 7:
		case 11:
		case 13:
		case 14:
		case 19:
		case 20:
		case 21:
		case 24:
			break;
		case 3:
		case 4:
		case 8:
			m++;
			if (input_get(ictx, m, 0, -1) == -1)
				return;
			/* FALLTHROUGH */
		case 9:
		case 10:
			m++;
			if (input_get(ictx, m, 0, -1) == -1)
				return;
			break;
		case 22:
			m++;
			switch (input_get(ictx, m, 0, -1)) {
			case -1:
				return;
			case 0:
			case 2:
				screen_push_title(sctx->s);
				break;
			}
			break;
		case 23:
			m++;
			switch (input_get(ictx, m, 0, -1)) {
			case -1:
				return;
			case 0:
			case 2:
				screen_pop_title(sctx->s);
				if (wp == NULL)
					break;
				notify_pane("pane-title-changed", wp);
				server_redraw_window_borders(wp->window);
				server_status_window(wp->window);
				break;
			}
			break;
		case 18:
			input_reply(ictx, "\033[8;%u;%ut", y, x);
			break;
		default:
			log_debug("%s: unknown '%c'", __func__, ictx->ch);
			break;
		}
		m++;
	}
}

/* Helper for 256 colour SGR. */
static int
input_csi_dispatch_sgr_256_do(struct input_ctx *ictx, int fgbg, int c)
{
	struct grid_cell	*gc = &ictx->cell.cell;

	if (c == -1 || c > 255) {
		if (fgbg == 38)
			gc->fg = 8;
		else if (fgbg == 48)
			gc->bg = 8;
	} else {
		if (fgbg == 38)
			gc->fg = c | COLOUR_FLAG_256;
		else if (fgbg == 48)
			gc->bg = c | COLOUR_FLAG_256;
		else if (fgbg == 58)
			gc->us = c | COLOUR_FLAG_256;
	}
	return (1);
}

/* Handle CSI SGR for 256 colours. */
static void
input_csi_dispatch_sgr_256(struct input_ctx *ictx, int fgbg, u_int *i)
{
	int	c;

	c = input_get(ictx, (*i) + 1, 0, -1);
	if (input_csi_dispatch_sgr_256_do(ictx, fgbg, c))
		(*i)++;
}

/* Helper for RGB colour SGR. */
static int
input_csi_dispatch_sgr_rgb_do(struct input_ctx *ictx, int fgbg, int r, int g,
    int b)
{
	struct grid_cell	*gc = &ictx->cell.cell;

	if (r == -1 || r > 255)
		return (0);
	if (g == -1 || g > 255)
		return (0);
	if (b == -1 || b > 255)
		return (0);

	if (fgbg == 38)
		gc->fg = colour_join_rgb(r, g, b);
	else if (fgbg == 48)
		gc->bg = colour_join_rgb(r, g, b);
	else if (fgbg == 58)
		gc->us = colour_join_rgb(r, g, b);
	return (1);
}

/* Handle CSI SGR for RGB colours. */
static void
input_csi_dispatch_sgr_rgb(struct input_ctx *ictx, int fgbg, u_int *i)
{
	int	r, g, b;

	r = input_get(ictx, (*i) + 1, 0, -1);
	g = input_get(ictx, (*i) + 2, 0, -1);
	b = input_get(ictx, (*i) + 3, 0, -1);
	if (input_csi_dispatch_sgr_rgb_do(ictx, fgbg, r, g, b))
		(*i) += 3;
}

/* Handle CSI SGR with a ISO parameter. */
static void
input_csi_dispatch_sgr_colon(struct input_ctx *ictx, u_int i)
{
	struct grid_cell	*gc = &ictx->cell.cell;
	char			*s = ictx->param_list[i].str, *copy, *ptr, *out;
	int			 p[8];
	u_int			 n;
	const char		*errstr;

	for (n = 0; n < nitems(p); n++)
		p[n] = -1;
	n = 0;

	ptr = copy = xstrdup(s);
	while ((out = strsep(&ptr, ":")) != NULL) {
		if (*out != '\0') {
			p[n++] = strtonum(out, 0, INT_MAX, &errstr);
			if (errstr != NULL || n == nitems(p)) {
				free(copy);
				return;
			}
		} else {
			n++;
			if (n == nitems(p)) {
				free(copy);
				return;
			}
		}
		log_debug("%s: %u = %d", __func__, n - 1, p[n - 1]);
	}
	free(copy);

	if (n == 0)
		return;
	if (p[0] == 4) {
		if (n != 2)
			return;
		switch (p[1]) {
		case 0:
			gc->attr &= ~GRID_ATTR_ALL_UNDERSCORE;
			break;
		case 1:
			gc->attr &= ~GRID_ATTR_ALL_UNDERSCORE;
			gc->attr |= GRID_ATTR_UNDERSCORE;
			break;
		case 2:
			gc->attr &= ~GRID_ATTR_ALL_UNDERSCORE;
			gc->attr |= GRID_ATTR_UNDERSCORE_2;
			break;
		case 3:
			gc->attr &= ~GRID_ATTR_ALL_UNDERSCORE;
			gc->attr |= GRID_ATTR_UNDERSCORE_3;
			break;
		case 4:
			gc->attr &= ~GRID_ATTR_ALL_UNDERSCORE;
			gc->attr |= GRID_ATTR_UNDERSCORE_4;
			break;
		case 5:
			gc->attr &= ~GRID_ATTR_ALL_UNDERSCORE;
			gc->attr |= GRID_ATTR_UNDERSCORE_5;
			break;
		}
		return;
	}
	if (n < 2 || (p[0] != 38 && p[0] != 48 && p[0] != 58))
		return;
	switch (p[1]) {
	case 2:
		if (n < 3)
			break;
		if (n == 5)
			i = 2;
		else
			i = 3;
		if (n < i + 3)
			break;
		input_csi_dispatch_sgr_rgb_do(ictx, p[0], p[i], p[i + 1],
		    p[i + 2]);
		break;
	case 5:
		if (n < 3)
			break;
		input_csi_dispatch_sgr_256_do(ictx, p[0], p[2]);
		break;
	}
}

/* Handle CSI SGR. */
static void
input_csi_dispatch_sgr(struct input_ctx *ictx)
{
	struct grid_cell	*gc = &ictx->cell.cell;
	u_int			 i, link;
	int			 n;

	if (ictx->param_list_len == 0) {
		memcpy(gc, &grid_default_cell, sizeof *gc);
		return;
	}

	for (i = 0; i < ictx->param_list_len; i++) {
		if (ictx->param_list[i].type == INPUT_STRING) {
			input_csi_dispatch_sgr_colon(ictx, i);
			continue;
		}
		n = input_get(ictx, i, 0, 0);
		if (n == -1)
			continue;

		if (n == 38 || n == 48 || n == 58) {
			i++;
			switch (input_get(ictx, i, 0, -1)) {
			case 2:
				input_csi_dispatch_sgr_rgb(ictx, n, &i);
				break;
			case 5:
				input_csi_dispatch_sgr_256(ictx, n, &i);
				break;
			}
			continue;
		}

		switch (n) {
		case 0:
			link = gc->link;
			memcpy(gc, &grid_default_cell, sizeof *gc);
			gc->link = link;
			break;
		case 1:
			gc->attr |= GRID_ATTR_BRIGHT;
			break;
		case 2:
			gc->attr |= GRID_ATTR_DIM;
			break;
		case 3:
			gc->attr |= GRID_ATTR_ITALICS;
			break;
		case 4:
			gc->attr &= ~GRID_ATTR_ALL_UNDERSCORE;
			gc->attr |= GRID_ATTR_UNDERSCORE;
			break;
		case 5:
		case 6:
			gc->attr |= GRID_ATTR_BLINK;
			break;
		case 7:
			gc->attr |= GRID_ATTR_REVERSE;
			break;
		case 8:
			gc->attr |= GRID_ATTR_HIDDEN;
			break;
		case 9:
			gc->attr |= GRID_ATTR_STRIKETHROUGH;
			break;
		case 21:
			gc->attr &= ~GRID_ATTR_ALL_UNDERSCORE;
			gc->attr |= GRID_ATTR_UNDERSCORE_2;
			break;
		case 22:
			gc->attr &= ~(GRID_ATTR_BRIGHT|GRID_ATTR_DIM);
			break;
		case 23:
			gc->attr &= ~GRID_ATTR_ITALICS;
			break;
		case 24:
			gc->attr &= ~GRID_ATTR_ALL_UNDERSCORE;
			break;
		case 25:
			gc->attr &= ~GRID_ATTR_BLINK;
			break;
		case 27:
			gc->attr &= ~GRID_ATTR_REVERSE;
			break;
		case 28:
			gc->attr &= ~GRID_ATTR_HIDDEN;
			break;
		case 29:
			gc->attr &= ~GRID_ATTR_STRIKETHROUGH;
			break;
		case 30:
		case 31:
		case 32:
		case 33:
		case 34:
		case 35:
		case 36:
		case 37:
			gc->fg = n - 30;
			break;
		case 39:
			gc->fg = 8;
			break;
		case 40:
		case 41:
		case 42:
		case 43:
		case 44:
		case 45:
		case 46:
		case 47:
			gc->bg = n - 40;
			break;
		case 49:
			gc->bg = 8;
			break;
		case 53:
			gc->attr |= GRID_ATTR_OVERLINE;
			break;
		case 55:
			gc->attr &= ~GRID_ATTR_OVERLINE;
			break;
		case 59:
			gc->us = 8;
			break;
		case 90:
		case 91:
		case 92:
		case 93:
		case 94:
		case 95:
		case 96:
		case 97:
			gc->fg = n;
			break;
		case 100:
		case 101:
		case 102:
		case 103:
		case 104:
		case 105:
		case 106:
		case 107:
			gc->bg = n - 10;
			break;
		}
	}
}

/* End of input with BEL. */
static int
input_end_bel(struct input_ctx *ictx)
{
	log_debug("%s", __func__);

	ictx->input_end = INPUT_END_BEL;

	return (0);
}

/* DCS string started. */
static void
input_enter_dcs(struct input_ctx *ictx)
{
	log_debug("%s", __func__);

	input_clear(ictx);
	input_start_timer(ictx);
	ictx->last = -1;
}

/* DCS terminator (ST) received. */
static int
input_dcs_dispatch(struct input_ctx *ictx)
{
	struct window_pane	*wp = ictx->wp;
	struct screen_write_ctx	*sctx = &ictx->ctx;
	u_char			*buf = ictx->input_buf;
	size_t			 len = ictx->input_len;
	const char		 prefix[] = "tmux;";
	const u_int		 prefixlen = (sizeof prefix) - 1;
	long long		 allow_passthrough = 0;
#ifdef ENABLE_SIXEL
	struct window		*w = wp->window;
	struct sixel_image	*si;
#endif

	if (wp == NULL)
		return (0);
	if (ictx->flags & INPUT_DISCARD) {
		log_debug("%s: %zu bytes (discard)", __func__, len);
		return (0);
<<<<<<< HEAD

#ifdef ENABLE_SIXEL
	if (buf[0] == 'q') {
		si = sixel_parse(buf, len, w->xpixel, w->ypixel);
		if (si != NULL)
			screen_write_sixelimage(sctx, si, ictx->cell.cell.bg);
	}
#endif
=======
	}
	log_debug("%s: %zu bytes", __func__, len);
>>>>>>> 71d453f1

	allow_passthrough = options_get_number(wp->options, "allow-passthrough");
	if (!allow_passthrough)
		return (0);
	log_debug("%s: \"%s\"", __func__, buf);

	if (len >= prefixlen && strncmp(buf, prefix, prefixlen) == 0) {
		screen_write_rawstring(sctx, buf + prefixlen, len - prefixlen,
		    allow_passthrough == 2);
	}

	return (0);
}

/* OSC string started. */
static void
input_enter_osc(struct input_ctx *ictx)
{
	log_debug("%s", __func__);

	input_clear(ictx);
	input_start_timer(ictx);
	ictx->last = -1;
}

/* OSC terminator (ST) received. */
static void
input_exit_osc(struct input_ctx *ictx)
{
	struct screen_write_ctx	*sctx = &ictx->ctx;
	struct window_pane	*wp = ictx->wp;
	u_char			*p = ictx->input_buf;
	u_int			 option;

	if (ictx->flags & INPUT_DISCARD)
		return;
	if (ictx->input_len < 1 || *p < '0' || *p > '9')
		return;

	log_debug("%s: \"%s\" (end %s)", __func__, p,
	    ictx->input_end == INPUT_END_ST ? "ST" : "BEL");

	option = 0;
	while (*p >= '0' && *p <= '9')
		option = option * 10 + *p++ - '0';
	if (*p != ';' && *p != '\0')
		return;
	if (*p == ';')
		p++;

	switch (option) {
	case 0:
	case 2:
		if (screen_set_title(sctx->s, p) && wp != NULL) {
			notify_pane("pane-title-changed", wp);
			server_redraw_window_borders(wp->window);
			server_status_window(wp->window);
		}
		break;
	case 4:
		input_osc_4(ictx, p);
		break;
	case 7:
		if (utf8_isvalid(p)) {
			screen_set_path(sctx->s, p);
			if (wp != NULL) {
				server_redraw_window_borders(wp->window);
				server_status_window(wp->window);
			}
		}
		break;
	case 8:
		input_osc_8(ictx, p);
		break;
	case 10:
		input_osc_10(ictx, p);
		break;
	case 11:
		input_osc_11(ictx, p);
		break;
	case 12:
		input_osc_12(ictx, p);
		break;
	case 52:
		input_osc_52(ictx, p);
		break;
	case 104:
		input_osc_104(ictx, p);
		break;
	case 110:
		input_osc_110(ictx, p);
		break;
	case 111:
		input_osc_111(ictx, p);
		break;
	case 112:
		input_osc_112(ictx, p);
		break;
	case 133:
		input_osc_133(ictx, p);
		break;
	default:
		log_debug("%s: unknown '%u'", __func__, option);
		break;
	}
}

/* APC string started. */
static void
input_enter_apc(struct input_ctx *ictx)
{
	log_debug("%s", __func__);

	input_clear(ictx);
	input_start_timer(ictx);
	ictx->last = -1;
}

/* APC terminator (ST) received. */
static void
input_exit_apc(struct input_ctx *ictx)
{
	struct screen_write_ctx	*sctx = &ictx->ctx;
	struct window_pane	*wp = ictx->wp;

	if (ictx->flags & INPUT_DISCARD)
		return;
	log_debug("%s: \"%s\"", __func__, ictx->input_buf);

	if (screen_set_title(sctx->s, ictx->input_buf) && wp != NULL) {
		notify_pane("pane-title-changed", wp);
		server_redraw_window_borders(wp->window);
		server_status_window(wp->window);
	}
}

/* Rename string started. */
static void
input_enter_rename(struct input_ctx *ictx)
{
	log_debug("%s", __func__);

	input_clear(ictx);
	input_start_timer(ictx);
	ictx->last = -1;
}

/* Rename terminator (ST) received. */
static void
input_exit_rename(struct input_ctx *ictx)
{
	struct window_pane	*wp = ictx->wp;
	struct window		*w;
	struct options_entry	*o;

	if (wp == NULL)
		return;
	if (ictx->flags & INPUT_DISCARD)
		return;
	if (!options_get_number(ictx->wp->options, "allow-rename"))
		return;
	log_debug("%s: \"%s\"", __func__, ictx->input_buf);

	if (!utf8_isvalid(ictx->input_buf))
		return;
	w = wp->window;

	if (ictx->input_len == 0) {
		o = options_get_only(w->options, "automatic-rename");
		if (o != NULL)
			options_remove_or_default(o, -1, NULL);
		if (!options_get_number(w->options, "automatic-rename"))
			window_set_name(w, "");
	} else {
		options_set_number(w->options, "automatic-rename", 0);
		window_set_name(w, ictx->input_buf);
	}
	server_redraw_window_borders(w);
	server_status_window(w);
}

/* Open UTF-8 character. */
static int
input_top_bit_set(struct input_ctx *ictx)
{
	struct screen_write_ctx	*sctx = &ictx->ctx;
	struct utf8_data	*ud = &ictx->utf8data;

	ictx->last = -1;

	if (!ictx->utf8started) {
		if (utf8_open(ud, ictx->ch) != UTF8_MORE)
			return (0);
		ictx->utf8started = 1;
		return (0);
	}

	switch (utf8_append(ud, ictx->ch)) {
	case UTF8_MORE:
		return (0);
	case UTF8_ERROR:
		ictx->utf8started = 0;
		return (0);
	case UTF8_DONE:
		break;
	}
	ictx->utf8started = 0;

	log_debug("%s %hhu '%*s' (width %hhu)", __func__, ud->size,
	    (int)ud->size, ud->data, ud->width);

	utf8_copy(&ictx->cell.cell.data, ud);
	screen_write_collect_add(sctx, &ictx->cell.cell);

	return (0);
}

/* Reply to a colour request. */
static void
input_osc_colour_reply(struct input_ctx *ictx, u_int n, int c)
{
    u_char	 r, g, b;
    const char	*end;

    if (c != -1)
	    c = colour_force_rgb(c);
    if (c == -1)
	    return;
    colour_split_rgb(c, &r, &g, &b);

    if (ictx->input_end == INPUT_END_BEL)
	    end = "\007";
    else
	    end = "\033\\";
    input_reply(ictx, "\033]%u;rgb:%02hhx%02hhx/%02hhx%02hhx/%02hhx%02hhx%s",
	n, r, r, g, g, b, b, end);
}

/* Handle the OSC 4 sequence for setting (multiple) palette entries. */
static void
input_osc_4(struct input_ctx *ictx, const char *p)
{
	char	*copy, *s, *next = NULL;
	long	 idx;
	int	 c, bad = 0, redraw = 0;

	copy = s = xstrdup(p);
	while (s != NULL && *s != '\0') {
		idx = strtol(s, &next, 10);
		if (*next++ != ';') {
			bad = 1;
			break;
		}
		if (idx < 0 || idx >= 256) {
			bad = 1;
			break;
		}

		s = strsep(&next, ";");
		if (strcmp(s, "?") == 0) {
			c = colour_palette_get(ictx->palette, idx);
			if (c != -1)
				input_osc_colour_reply(ictx, 4, c);
			continue;
		}
		if ((c = colour_parseX11(s)) == -1) {
			s = next;
			continue;
		}
		if (colour_palette_set(ictx->palette, idx, c))
			redraw = 1;
		s = next;
	}
	if (bad)
		log_debug("bad OSC 4: %s", p);
	if (redraw)
		screen_write_fullredraw(&ictx->ctx);
	free(copy);
}

/* Handle the OSC 8 sequence for embedding hyperlinks. */
static void
input_osc_8(struct input_ctx *ictx, const char *p)
{
	struct hyperlinks	*hl = ictx->ctx.s->hyperlinks;
	struct grid_cell	*gc = &ictx->cell.cell;
	const char		*start, *end, *uri;
	char	    		*id = NULL;

	for (start = p; (end = strpbrk(start, ":;")) != NULL; start = end + 1) {
		if (end - start >= 4 && strncmp(start, "id=", 3) == 0) {
			if (id != NULL)
				goto bad;
			id = xstrndup(start + 3, end - start - 3);
		}

		/* The first ; is the end of parameters and start of the URI. */
		if (*end == ';')
			break;
	}
	if (end == NULL || *end != ';')
		goto bad;
	uri = end + 1;
	if (*uri == '\0') {
		gc->link = 0;
		free(id);
		return;
	}
	gc->link = hyperlinks_put(hl, uri, id);
	if (id == NULL)
		log_debug("hyperlink (anonymous) %s = %u", uri, gc->link);
	else
		log_debug("hyperlink (id=%s) %s = %u", id, uri, gc->link);
	free(id);
	return;

bad:
	log_debug("bad OSC 8 %s", p);
	free(id);
}

/*
 * Get a client with a foreground for the pane. There isn't much to choose
 * between them so just use the first.
 */
static int
input_get_fg_client(struct window_pane *wp)
{
	struct window	*w = wp->window;
	struct client	*loop;

	TAILQ_FOREACH(loop, &clients, entry) {
		if (loop->flags & CLIENT_UNATTACHEDFLAGS)
			continue;
		if (loop->session == NULL || !session_has(loop->session, w))
			continue;
		if (loop->tty.fg == -1)
			continue;
		return (loop->tty.fg);
	}
	return (-1);
}

/* Get a client with a background for the pane. */
static int
input_get_bg_client(struct window_pane *wp)
{
	struct window	*w = wp->window;
	struct client	*loop;

	TAILQ_FOREACH(loop, &clients, entry) {
		if (loop->flags & CLIENT_UNATTACHEDFLAGS)
			continue;
		if (loop->session == NULL || !session_has(loop->session, w))
			continue;
		if (loop->tty.bg == -1)
			continue;
		return (loop->tty.bg);
	}
	return (-1);
}

/* Handle the OSC 10 sequence for setting and querying foreground colour. */
static void
input_osc_10(struct input_ctx *ictx, const char *p)
{
	struct window_pane	*wp = ictx->wp;
	struct grid_cell	 defaults;
	int			 c;

	if (strcmp(p, "?") == 0) {
		if (wp == NULL)
			return;
		tty_default_colours(&defaults, wp);
		if (COLOUR_DEFAULT(defaults.fg))
			c = input_get_fg_client(wp);
		else
			c = defaults.fg;
		input_osc_colour_reply(ictx, 10, c);
		return;
	}

	if ((c = colour_parseX11(p)) == -1) {
		log_debug("bad OSC 10: %s", p);
		return;
	}
	if (ictx->palette != NULL) {
		ictx->palette->fg = c;
		if (wp != NULL)
			wp->flags |= PANE_STYLECHANGED;
		screen_write_fullredraw(&ictx->ctx);
	}
}

/* Handle the OSC 110 sequence for resetting foreground colour. */
static void
input_osc_110(struct input_ctx *ictx, const char *p)
{
	struct window_pane	*wp = ictx->wp;

	if (*p != '\0')
		return;
	if (ictx->palette != NULL) {
		ictx->palette->fg = 8;
		if (wp != NULL)
			wp->flags |= PANE_STYLECHANGED;
		screen_write_fullredraw(&ictx->ctx);
	}
}

/* Handle the OSC 11 sequence for setting and querying background colour. */
static void
input_osc_11(struct input_ctx *ictx, const char *p)
{
	struct window_pane	*wp = ictx->wp;
	struct grid_cell	 defaults;
	int			 c;

	if (strcmp(p, "?") == 0) {
		if (wp == NULL)
			return;
		tty_default_colours(&defaults, wp);
		if (COLOUR_DEFAULT(defaults.bg))
			c = input_get_bg_client(wp);
		else
			c = defaults.bg;
		input_osc_colour_reply(ictx, 11, c);
		return;
	}

	if ((c = colour_parseX11(p)) == -1) {
		log_debug("bad OSC 11: %s", p);
		return;
	}
	if (ictx->palette != NULL) {
		ictx->palette->bg = c;
		if (wp != NULL)
			wp->flags |= PANE_STYLECHANGED;
		screen_write_fullredraw(&ictx->ctx);
	}
}

/* Handle the OSC 111 sequence for resetting background colour. */
static void
input_osc_111(struct input_ctx *ictx, const char *p)
{
	struct window_pane	*wp = ictx->wp;

	if (*p != '\0')
		return;
	if (ictx->palette != NULL) {
		ictx->palette->bg = 8;
		if (wp != NULL)
			wp->flags |= PANE_STYLECHANGED;
		screen_write_fullredraw(&ictx->ctx);
	}
}

/* Handle the OSC 12 sequence for setting and querying cursor colour. */
static void
input_osc_12(struct input_ctx *ictx, const char *p)
{
	struct window_pane	*wp = ictx->wp;
	int			 c;

	if (strcmp(p, "?") == 0) {
		if (wp != NULL) {
			c = ictx->ctx.s->ccolour;
			if (c == -1)
				c = ictx->ctx.s->default_ccolour;
			input_osc_colour_reply(ictx, 12, c);
		}
		return;
	}

	if ((c = colour_parseX11(p)) == -1) {
		log_debug("bad OSC 12: %s", p);
		return;
	}
	screen_set_cursor_colour(ictx->ctx.s, c);
}

/* Handle the OSC 112 sequence for resetting cursor colour. */
static void
input_osc_112(struct input_ctx *ictx, const char *p)
{
	if (*p == '\0') /* no arguments allowed */
		screen_set_cursor_colour(ictx->ctx.s, -1);
}

/* Handle the OSC 133 sequence. */
static void
input_osc_133(struct input_ctx *ictx, const char *p)
{
	struct grid		*gd = ictx->ctx.s->grid;
	u_int			 line = ictx->ctx.s->cy + gd->hsize;
	struct grid_line	*gl;

	if (line > gd->hsize + gd->sy - 1)
		return;
	gl = grid_get_line(gd, line);

	switch (*p) {
	case 'A':
		gl->flags |= GRID_LINE_START_PROMPT;
		break;
	case 'C':
		gl->flags |= GRID_LINE_START_OUTPUT;
		break;
	}
}

/* Handle the OSC 52 sequence for setting the clipboard. */
static void
input_osc_52(struct input_ctx *ictx, const char *p)
{
	struct window_pane	*wp = ictx->wp;
	char			*end;
	const char		*buf = NULL;
	size_t			 len = 0;
	u_char			*out;
	int			 outlen, state;
	struct screen_write_ctx	 ctx;
	struct paste_buffer	*pb;
	const char*              allow = "cpqs01234567";
	char                     flags[sizeof "cpqs01234567"] = "";
	u_int			 i, j = 0;

	if (wp == NULL)
		return;
	state = options_get_number(global_options, "set-clipboard");
	if (state != 2)
		return;

	if ((end = strchr(p, ';')) == NULL)
		return;
	end++;
	if (*end == '\0')
		return;
	log_debug("%s: %s", __func__, end);

	for (i = 0; p + i != end; i++) {
		if (strchr(allow, p[i]) != NULL && strchr(flags, p[i]) == NULL)
			flags[j++] = p[i];
	}
	log_debug("%s: %.*s %s", __func__, (int)(end - p - 1), p, flags);

	if (strcmp(end, "?") == 0) {
		if ((pb = paste_get_top(NULL)) != NULL)
			buf = paste_buffer_data(pb, &len);
		if (ictx->input_end == INPUT_END_BEL)
			input_reply_clipboard(ictx->event, buf, len, "\007");
		else
			input_reply_clipboard(ictx->event, buf, len, "\033\\");
		return;
	}

	len = (strlen(end) / 4) * 3;
	if (len == 0)
		return;

	out = xmalloc(len);
	if ((outlen = b64_pton(end, out, len)) == -1) {
		free(out);
		return;
	}

	screen_write_start_pane(&ctx, wp, NULL);
	screen_write_setselection(&ctx, flags, out, outlen);
	screen_write_stop(&ctx);
	notify_pane("pane-set-clipboard", wp);

	paste_add(NULL, out, outlen);
}

/* Handle the OSC 104 sequence for unsetting (multiple) palette entries. */
static void
input_osc_104(struct input_ctx *ictx, const char *p)
{
	char	*copy, *s;
	long	 idx;
	int	 bad = 0, redraw = 0;

	if (*p == '\0') {
		colour_palette_clear(ictx->palette);
		screen_write_fullredraw(&ictx->ctx);
		return;
	}

	copy = s = xstrdup(p);
	while (*s != '\0') {
		idx = strtol(s, &s, 10);
		if (*s != '\0' && *s != ';') {
			bad = 1;
			break;
		}
		if (idx < 0 || idx >= 256) {
			bad = 1;
			break;
		}
		if (colour_palette_set(ictx->palette, idx, -1))
			redraw = 1;
		if (*s == ';')
			s++;
	}
	if (bad)
		log_debug("bad OSC 104: %s", p);
	if (redraw)
		screen_write_fullredraw(&ictx->ctx);
	free(copy);
}

void
input_reply_clipboard(struct bufferevent *bev, const char *buf, size_t len,
    const char *end)
{
	char	*out = NULL;
	int	 outlen = 0;

	if (buf != NULL && len != 0) {
		if (len >= ((size_t)INT_MAX * 3 / 4) - 1)
			return;
		outlen = 4 * ((len + 2) / 3) + 1;
		out = xmalloc(outlen);
		if ((outlen = b64_ntop(buf, len, out, outlen)) == -1) {
			free(out);
			return;
		}
	}

	bufferevent_write(bev, "\033]52;;", 6);
	if (outlen != 0)
		bufferevent_write(bev, out, outlen);
	bufferevent_write(bev, end, strlen(end));
	free(out);
}<|MERGE_RESOLUTION|>--- conflicted
+++ resolved
@@ -2259,8 +2259,6 @@
 	if (ictx->flags & INPUT_DISCARD) {
 		log_debug("%s: %zu bytes (discard)", __func__, len);
 		return (0);
-<<<<<<< HEAD
-
 #ifdef ENABLE_SIXEL
 	if (buf[0] == 'q') {
 		si = sixel_parse(buf, len, w->xpixel, w->ypixel);
@@ -2268,10 +2266,6 @@
 			screen_write_sixelimage(sctx, si, ictx->cell.cell.bg);
 	}
 #endif
-=======
-	}
-	log_debug("%s: %zu bytes", __func__, len);
->>>>>>> 71d453f1
 
 	allow_passthrough = options_get_number(wp->options, "allow-passthrough");
 	if (!allow_passthrough)
