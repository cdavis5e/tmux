/* $OpenBSD$ */

/*
 * Copyright (c) 2008 Nicholas Marriott <nicholas.marriott@gmail.com>
 *
 * Permission to use, copy, modify, and distribute this software for any
 * purpose with or without fee is hereby granted, provided that the above
 * copyright notice and this permission notice appear in all copies.
 *
 * THE SOFTWARE IS PROVIDED "AS IS" AND THE AUTHOR DISCLAIMS ALL WARRANTIES
 * WITH REGARD TO THIS SOFTWARE INCLUDING ALL IMPLIED WARRANTIES OF
 * MERCHANTABILITY AND FITNESS. IN NO EVENT SHALL THE AUTHOR BE LIABLE FOR
 * ANY SPECIAL, DIRECT, INDIRECT, OR CONSEQUENTIAL DAMAGES OR ANY DAMAGES
 * WHATSOEVER RESULTING FROM LOSS OF MIND, USE, DATA OR PROFITS, WHETHER
 * IN AN ACTION OF CONTRACT, NEGLIGENCE OR OTHER TORTIOUS ACTION, ARISING
 * OUT OF OR IN CONNECTION WITH THE USE OR PERFORMANCE OF THIS SOFTWARE.
 */

#include <sys/types.h>

#include <ctype.h>
#include <errno.h>
#include <stdlib.h>
#include <string.h>
#include <wchar.h>

#include "tmux.h"

struct utf8_item {
	RB_ENTRY(utf8_item)	index_entry;
	u_int			index;

	RB_ENTRY(utf8_item)	data_entry;
	char			data[UTF8_SIZE];
	u_char			size;
};

static int
utf8_data_cmp(struct utf8_item *ui1, struct utf8_item *ui2)
{
	if (ui1->size < ui2->size)
		return (-1);
	if (ui1->size > ui2->size)
		return (1);
	return (memcmp(ui1->data, ui2->data, ui1->size));
}
RB_HEAD(utf8_data_tree, utf8_item);
RB_GENERATE_STATIC(utf8_data_tree, utf8_item, data_entry, utf8_data_cmp);
static struct utf8_data_tree utf8_data_tree = RB_INITIALIZER(utf8_data_tree);

static int
utf8_index_cmp(struct utf8_item *ui1, struct utf8_item *ui2)
{
	if (ui1->index < ui2->index)
		return (-1);
	if (ui1->index > ui2->index)
		return (1);
	return (0);
}
RB_HEAD(utf8_index_tree, utf8_item);
RB_GENERATE_STATIC(utf8_index_tree, utf8_item, index_entry, utf8_index_cmp);
static struct utf8_index_tree utf8_index_tree = RB_INITIALIZER(utf8_index_tree);

static u_int utf8_next_index;

#define UTF8_GET_SIZE(uc) (((uc) >> 24) & 0x1f)
#define UTF8_GET_WIDTH(uc) (((uc) >> 29) - 1)

#define UTF8_SET_SIZE(size) (((utf8_char)(size)) << 24)
#define UTF8_SET_WIDTH(width) ((((utf8_char)(width)) + 1) << 29)

/* Get a UTF-8 item from data. */
static struct utf8_item *
utf8_item_by_data(const u_char *data, size_t size)
{
	struct utf8_item	ui;

	memcpy(ui.data, data, size);
	ui.size = size;

	return (RB_FIND(utf8_data_tree, &utf8_data_tree, &ui));
}

/* Get a UTF-8 item from data. */
static struct utf8_item *
utf8_item_by_index(u_int index)
{
	struct utf8_item	ui;

	ui.index = index;

	return (RB_FIND(utf8_index_tree, &utf8_index_tree, &ui));
}

/* Add a UTF-8 item. */
static int
utf8_put_item(const u_char *data, size_t size, u_int *index)
{
	struct utf8_item	*ui;

	ui = utf8_item_by_data(data, size);
	if (ui != NULL) {
		*index = ui->index;
		log_debug("%s: found %.*s = %u", __func__, (int)size, data,
		    *index);
		return (0);
	}

	if (utf8_next_index == 0xffffff + 1)
		return (-1);

	ui = xcalloc(1, sizeof *ui);
	ui->index = utf8_next_index++;
	RB_INSERT(utf8_index_tree, &utf8_index_tree, ui);

	memcpy(ui->data, data, size);
	ui->size = size;
	RB_INSERT(utf8_data_tree, &utf8_data_tree, ui);

	*index = ui->index;
	log_debug("%s: added %.*s = %u", __func__, (int)size, data, *index);
	return (0);
}

/* Get UTF-8 character from data. */
enum utf8_state
utf8_from_data(const struct utf8_data *ud, utf8_char *uc)
{
	u_int	index;

	if (ud->width > 2)
		fatalx("invalid UTF-8 width: %u", ud->width);

	if (ud->size > UTF8_SIZE)
		goto fail;
	if (ud->size <= 3) {
		index = (((utf8_char)ud->data[2] << 16)|
			  ((utf8_char)ud->data[1] << 8)|
			  ((utf8_char)ud->data[0]));
	} else if (utf8_put_item(ud->data, ud->size, &index) != 0)
		goto fail;
	*uc = UTF8_SET_SIZE(ud->size)|UTF8_SET_WIDTH(ud->width)|index;
	log_debug("%s: (%d %d %.*s) -> %08x", __func__, ud->width, ud->size,
	    (int)ud->size, ud->data, *uc);
	return (UTF8_DONE);

fail:
	if (ud->width == 0)
		*uc = UTF8_SET_SIZE(0)|UTF8_SET_WIDTH(0);
	else if (ud->width == 1)
		*uc = UTF8_SET_SIZE(1)|UTF8_SET_WIDTH(1)|0x20;
	else
		*uc = UTF8_SET_SIZE(1)|UTF8_SET_WIDTH(1)|0x2020;
	return (UTF8_ERROR);
}

/* Get UTF-8 data from character. */
void
utf8_to_data(utf8_char uc, struct utf8_data *ud)
{
	struct utf8_item	*ui;
	u_int			 index;

	memset(ud, 0, sizeof *ud);
	ud->size = ud->have = UTF8_GET_SIZE(uc);
	ud->width = UTF8_GET_WIDTH(uc);

	if (ud->size <= 3) {
		ud->data[2] = (uc >> 16);
		ud->data[1] = ((uc >> 8) & 0xff);
		ud->data[0] = (uc & 0xff);
	} else {
		index = (uc & 0xffffff);
		if ((ui = utf8_item_by_index(index)) == NULL)
			memset(ud->data, ' ', ud->size);
		else
			memcpy(ud->data, ui->data, ud->size);
	}

	log_debug("%s: %08x -> (%d %d %.*s)", __func__, uc, ud->width, ud->size,
	    (int)ud->size, ud->data);
}

/* Get UTF-8 character from a single ASCII character. */
u_int
utf8_build_one(u_char ch)
{
	return (UTF8_SET_SIZE(1)|UTF8_SET_WIDTH(1)|ch);
}

/* Set a single character. */
void
utf8_set(struct utf8_data *ud, u_char ch)
{
	static const struct utf8_data empty = { { 0 }, 1, 1, 1 };

	memcpy(ud, &empty, sizeof *ud);
	*ud->data = ch;
}

/* Copy UTF-8 character. */
void
utf8_copy(struct utf8_data *to, const struct utf8_data *from)
{
	u_int	i;

	memcpy(to, from, sizeof *to);

	for (i = to->size; i < sizeof to->data; i++)
		to->data[i] = '\0';
}

/* Get width of Unicode character. */
static enum utf8_state
utf8_width(struct utf8_data *ud, int *width)
{
	wchar_t	wc;

#ifdef HAVE_UTF8PROC
	switch (utf8proc_mbtowc(&wc, ud->data, ud->size)) {
#else
	switch (mbtowc(&wc, ud->data, ud->size)) {
#endif
	case -1:
		log_debug("UTF-8 %.*s, mbtowc() %d", (int)ud->size, ud->data,
		    errno);
		mbtowc(NULL, NULL, MB_CUR_MAX);
		return (UTF8_ERROR);
	case 0:
		return (UTF8_ERROR);
	}
<<<<<<< HEAD
	log_debug("UTF-8 %.*s is %08X", (int)ud->size, ud->data, (u_int)wc);
#ifdef HAVE_UTF8PROC
	*width = utf8proc_wcwidth(wc);
	log_debug("utf8proc_wcwidth(%08X) returned %d", (u_int)wc, *width);
#else
=======
	log_debug("UTF-8 %.*s is %05X", (int)ud->size, ud->data, (u_int)wc);
>>>>>>> 9456258c
	*width = wcwidth(wc);
	log_debug("wcwidth(%05X) returned %d", (u_int)wc, *width);
	if (*width < 0) {
		/*
		 * C1 control characters are nonprintable, so they are always
		 * zero width.
		 */
		*width = (wc >= 0x80 && wc <= 0x9f) ? 0 : 1;
	}
#endif
	if (*width >= 0 && *width <= 0xff)
		return (UTF8_DONE);
	return (UTF8_ERROR);
}

/*
 * Open UTF-8 sequence.
 *
 * 11000010-11011111 C2-DF start of 2-byte sequence
 * 11100000-11101111 E0-EF start of 3-byte sequence
 * 11110000-11110100 F0-F4 start of 4-byte sequence
 */
enum utf8_state
utf8_open(struct utf8_data *ud, u_char ch)
{
	memset(ud, 0, sizeof *ud);
	if (ch >= 0xc2 && ch <= 0xdf)
		ud->size = 2;
	else if (ch >= 0xe0 && ch <= 0xef)
		ud->size = 3;
	else if (ch >= 0xf0 && ch <= 0xf4)
		ud->size = 4;
	else
		return (UTF8_ERROR);
	utf8_append(ud, ch);
	return (UTF8_MORE);
}

/* Append character to UTF-8, closing if finished. */
enum utf8_state
utf8_append(struct utf8_data *ud, u_char ch)
{
	int	width;

	if (ud->have >= ud->size)
		fatalx("UTF-8 character overflow");
	if (ud->size > sizeof ud->data)
		fatalx("UTF-8 character size too large");

	if (ud->have != 0 && (ch & 0xc0) != 0x80)
		ud->width = 0xff;

	ud->data[ud->have++] = ch;
	if (ud->have != ud->size)
		return (UTF8_MORE);

	if (ud->width == 0xff)
		return (UTF8_ERROR);
	if (utf8_width(ud, &width) != UTF8_DONE)
		return (UTF8_ERROR);
	ud->width = width;

	return (UTF8_DONE);
}

/*
 * Encode len characters from src into dst, which is guaranteed to have four
 * bytes available for each character from src (for \abc or UTF-8) plus space
 * for \0.
 */
int
utf8_strvis(char *dst, const char *src, size_t len, int flag)
{
	struct utf8_data	 ud;
	const char		*start = dst, *end = src + len;
	enum utf8_state		 more;
	size_t			 i;

	while (src < end) {
		if ((more = utf8_open(&ud, *src)) == UTF8_MORE) {
			while (++src < end && more == UTF8_MORE)
				more = utf8_append(&ud, *src);
			if (more == UTF8_DONE) {
				/* UTF-8 character finished. */
				for (i = 0; i < ud.size; i++)
					*dst++ = ud.data[i];
				continue;
			}
			/* Not a complete, valid UTF-8 character. */
			src -= ud.have;
		}
		if (src[0] == '$' && src < end - 1) {
			if (isalpha((u_char)src[1]) ||
			    src[1] == '_' ||
			    src[1] == '{')
				*dst++ = '\\';
			*dst++ = '$';
		} else if (src < end - 1)
			dst = vis(dst, src[0], flag, src[1]);
		else if (src < end)
			dst = vis(dst, src[0], flag, '\0');
		src++;
	}
	*dst = '\0';
	return (dst - start);
}

/* Same as utf8_strvis but allocate the buffer. */
int
utf8_stravis(char **dst, const char *src, int flag)
{
	char	*buf;
	int	 len;

	buf = xreallocarray(NULL, 4, strlen(src) + 1);
	len = utf8_strvis(buf, src, strlen(src), flag);

	*dst = xrealloc(buf, len + 1);
	return (len);
}

/* Same as utf8_strvis but allocate the buffer. */
int
utf8_stravisx(char **dst, const char *src, size_t srclen, int flag)
{
	char	*buf;
	int	 len;

	buf = xreallocarray(NULL, 4, srclen + 1);
	len = utf8_strvis(buf, src, srclen, flag);

	*dst = xrealloc(buf, len + 1);
	return (len);
}

/* Does this string contain anything that isn't valid UTF-8? */
int
utf8_isvalid(const char *s)
{
	struct utf8_data ud;
	const char	*end;
	enum utf8_state	 more;

	end = s + strlen(s);
	while (s < end) {
		if ((more = utf8_open(&ud, *s)) == UTF8_MORE) {
			while (++s < end && more == UTF8_MORE)
				more = utf8_append(&ud, *s);
			if (more == UTF8_DONE)
				continue;
			return (0);
		}
		if (*s < 0x20 || *s > 0x7e)
			return (0);
		s++;
	}
	return (1);
}

/*
 * Sanitize a string, changing any UTF-8 characters to '_'. Caller should free
 * the returned string. Anything not valid printable ASCII or UTF-8 is
 * stripped.
 */
char *
utf8_sanitize(const char *src)
{
	char		*dst = NULL;
	size_t		 n = 0;
	enum utf8_state	 more;
	struct utf8_data ud;
	u_int		 i;

	while (*src != '\0') {
		dst = xreallocarray(dst, n + 1, sizeof *dst);
		if ((more = utf8_open(&ud, *src)) == UTF8_MORE) {
			while (*++src != '\0' && more == UTF8_MORE)
				more = utf8_append(&ud, *src);
			if (more == UTF8_DONE) {
				dst = xreallocarray(dst, n + ud.width,
				    sizeof *dst);
				for (i = 0; i < ud.width; i++)
					dst[n++] = '_';
				continue;
			}
			src -= ud.have;
		}
		if (*src > 0x1f && *src < 0x7f)
			dst[n++] = *src;
		else
			dst[n++] = '_';
		src++;
	}
	dst = xreallocarray(dst, n + 1, sizeof *dst);
	dst[n] = '\0';
	return (dst);
}

/* Get UTF-8 buffer length. */
size_t
utf8_strlen(const struct utf8_data *s)
{
	size_t	i;

	for (i = 0; s[i].size != 0; i++)
		/* nothing */;
	return (i);
}

/* Get UTF-8 string width. */
u_int
utf8_strwidth(const struct utf8_data *s, ssize_t n)
{
	ssize_t	i;
	u_int	width = 0;

	for (i = 0; s[i].size != 0; i++) {
		if (n != -1 && n == i)
			break;
		width += s[i].width;
	}
	return (width);
}

/*
 * Convert a string into a buffer of UTF-8 characters. Terminated by size == 0.
 * Caller frees.
 */
struct utf8_data *
utf8_fromcstr(const char *src)
{
	struct utf8_data	*dst = NULL;
	size_t			 n = 0;
	enum utf8_state		 more;

	while (*src != '\0') {
		dst = xreallocarray(dst, n + 1, sizeof *dst);
		if ((more = utf8_open(&dst[n], *src)) == UTF8_MORE) {
			while (*++src != '\0' && more == UTF8_MORE)
				more = utf8_append(&dst[n], *src);
			if (more == UTF8_DONE) {
				n++;
				continue;
			}
			src -= dst[n].have;
		}
		utf8_set(&dst[n], *src);
		n++;
		src++;
	}
	dst = xreallocarray(dst, n + 1, sizeof *dst);
	dst[n].size = 0;
	return (dst);
}

/* Convert from a buffer of UTF-8 characters into a string. Caller frees. */
char *
utf8_tocstr(struct utf8_data *src)
{
	char	*dst = NULL;
	size_t	 n = 0;

	for(; src->size != 0; src++) {
		dst = xreallocarray(dst, n + src->size, 1);
		memcpy(dst + n, src->data, src->size);
		n += src->size;
	}
	dst = xreallocarray(dst, n + 1, 1);
	dst[n] = '\0';
	return (dst);
}

/* Get width of UTF-8 string. */
u_int
utf8_cstrwidth(const char *s)
{
	struct utf8_data	tmp;
	u_int			width;
	enum utf8_state		more;

	width = 0;
	while (*s != '\0') {
		if ((more = utf8_open(&tmp, *s)) == UTF8_MORE) {
			while (*++s != '\0' && more == UTF8_MORE)
				more = utf8_append(&tmp, *s);
			if (more == UTF8_DONE) {
				width += tmp.width;
				continue;
			}
			s -= tmp.have;
		}
		if (*s > 0x1f && *s != 0x7f)
			width++;
		s++;
	}
	return (width);
}

/* Pad UTF-8 string to width on the left. Caller frees. */
char *
utf8_padcstr(const char *s, u_int width)
{
	size_t	 slen;
	char	*out;
	u_int	 n, i;

	n = utf8_cstrwidth(s);
	if (n >= width)
		return (xstrdup(s));

	slen = strlen(s);
	out = xmalloc(slen + 1 + (width - n));
	memcpy(out, s, slen);
	for (i = n; i < width; i++)
		out[slen++] = ' ';
	out[slen] = '\0';
	return (out);
}

/* Pad UTF-8 string to width on the right. Caller frees. */
char *
utf8_rpadcstr(const char *s, u_int width)
{
	size_t	 slen;
	char	*out;
	u_int	 n, i;

	n = utf8_cstrwidth(s);
	if (n >= width)
		return (xstrdup(s));

	slen = strlen(s);
	out = xmalloc(slen + 1 + (width - n));
	for (i = 0; i < width - n; i++)
		out[i] = ' ';
	memcpy(out + i, s, slen);
	out[i + slen] = '\0';
	return (out);
}

int
utf8_cstrhas(const char *s, const struct utf8_data *ud)
{
	struct utf8_data	*copy, *loop;
	int			 found = 0;

	copy = utf8_fromcstr(s);
	for (loop = copy; loop->size != 0; loop++) {
		if (loop->size != ud->size)
			continue;
		if (memcmp(loop->data, ud->data, loop->size) == 0) {
			found = 1;
			break;
		}
	}
	free(copy);

	return (found);
}<|MERGE_RESOLUTION|>--- conflicted
+++ resolved
@@ -229,15 +229,11 @@
 	case 0:
 		return (UTF8_ERROR);
 	}
-<<<<<<< HEAD
 	log_debug("UTF-8 %.*s is %08X", (int)ud->size, ud->data, (u_int)wc);
 #ifdef HAVE_UTF8PROC
 	*width = utf8proc_wcwidth(wc);
 	log_debug("utf8proc_wcwidth(%08X) returned %d", (u_int)wc, *width);
 #else
-=======
-	log_debug("UTF-8 %.*s is %05X", (int)ud->size, ud->data, (u_int)wc);
->>>>>>> 9456258c
 	*width = wcwidth(wc);
 	log_debug("wcwidth(%05X) returned %d", (u_int)wc, *width);
 	if (*width < 0) {
