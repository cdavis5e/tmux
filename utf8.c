/* $OpenBSD$ */

/*
 * Copyright (c) 2008 Nicholas Marriott <nicholas.marriott@gmail.com>
 *
 * Permission to use, copy, modify, and distribute this software for any
 * purpose with or without fee is hereby granted, provided that the above
 * copyright notice and this permission notice appear in all copies.
 *
 * THE SOFTWARE IS PROVIDED "AS IS" AND THE AUTHOR DISCLAIMS ALL WARRANTIES
 * WITH REGARD TO THIS SOFTWARE INCLUDING ALL IMPLIED WARRANTIES OF
 * MERCHANTABILITY AND FITNESS. IN NO EVENT SHALL THE AUTHOR BE LIABLE FOR
 * ANY SPECIAL, DIRECT, INDIRECT, OR CONSEQUENTIAL DAMAGES OR ANY DAMAGES
 * WHATSOEVER RESULTING FROM LOSS OF MIND, USE, DATA OR PROFITS, WHETHER
 * IN AN ACTION OF CONTRACT, NEGLIGENCE OR OTHER TORTIOUS ACTION, ARISING
 * OUT OF OR IN CONNECTION WITH THE USE OR PERFORMANCE OF THIS SOFTWARE.
 */

#include <sys/types.h>

#include <ctype.h>
#include <errno.h>
#include <stdlib.h>
#include <string.h>
#include <wchar.h>

#include "tmux.h"

struct utf8_item {
	u_int			offset;
	RB_ENTRY(utf8_item)	entry;

	char			data[UTF8_SIZE];
	u_char			size;
};
RB_HEAD(utf8_tree, utf8_item);

static int
utf8_cmp(struct utf8_item *ui1, struct utf8_item *ui2)
{
	if (ui1->size < ui2->size)
		return (-1);
	if (ui1->size > ui2->size)
		return (1);
	return (memcmp(ui1->data, ui2->data, ui1->size));
}
RB_GENERATE_STATIC(utf8_tree, utf8_item, entry, utf8_cmp);
static struct utf8_tree utf8_tree = RB_INITIALIZER(utf8_tree);

static struct utf8_item *utf8_list;
static u_int		 utf8_list_size;
static u_int		 utf8_list_used;

union utf8_map {
	utf8_char	uc;
	struct {
		u_char	flags;
#define UTF8_FLAG_SIZE 0x1f
#define UTF8_FLAG_WIDTH2 0x20

		u_char	data[3];
	};
} __packed;

static const union utf8_map utf8_space1 = {
	.flags = 1,
	.data = " "
};
static const union utf8_map utf8_space2 = {
	.flags = UTF8_FLAG_WIDTH2|2,
	.data = "  "
};

/* Get a UTF-8 item by offset. */
static struct utf8_item *
utf8_get_item(const char *data, size_t size)
{
	struct utf8_item	ui;

	memcpy(ui.data, data, size);
	ui.size = size;

	return (RB_FIND(utf8_tree, &utf8_tree, &ui));
}

/* Expand UTF-8 list. */
static int
utf8_expand_list(void)
{
	if (utf8_list_size == 0xffffff)
		return (-1);
	if (utf8_list_size == 0)
		utf8_list_size = 256;
	else if (utf8_list_size > 0x7fffff)
		utf8_list_size = 0xffffff;
	else
		utf8_list_size *= 2;
	utf8_list = xreallocarray(utf8_list, utf8_list_size, sizeof *utf8_list);
	return (0);
}

/* Add a UTF-8 item. */
static int
utf8_put_item(const char *data, size_t size, u_int *offset)
{
	struct utf8_item	*ui;

	ui = utf8_get_item(data, size);
	if (ui != NULL) {
		*offset = ui->offset;
		log_debug("%s: have %.*s at %u", __func__, (int)size, data,
		    *offset);
		return (0);
	}

	if (utf8_list_used == utf8_list_size && utf8_expand_list() != 0)
		return (-1);
	*offset = utf8_list_used++;

	ui = &utf8_list[*offset];
	ui->offset = *offset;
	memcpy(ui->data, data, size);
	ui->size = size;
	RB_INSERT(utf8_tree, &utf8_tree, ui);

	log_debug("%s: added %.*s at %u", __func__, (int)size, data, *offset);
	return (0);
}

/* Get UTF-8 character from data. */
enum utf8_state
utf8_from_data(const struct utf8_data *ud, utf8_char *uc)
{
	union utf8_map	 m = { .uc = 0 };
	u_int		 offset;

	if (ud->width != 1 && ud->width != 2)
		return (utf8_space1.uc);

	if (ud->size > UTF8_FLAG_SIZE)
		goto fail;
	if (ud->size == 1)
		return (utf8_build_one(ud->data[0], 1));

	m.flags = ud->size;
	if (ud->width == 2)
		m.flags |= UTF8_FLAG_WIDTH2;

	if (ud->size <= 3)
		memcpy(m.data, ud->data, ud->size);
	else {
		if (utf8_put_item(ud->data, ud->size, &offset) != 0)
			goto fail;
		m.data[0] = (offset & 0xff);
		m.data[1] = (offset >> 8) & 0xff;
		m.data[2] = (offset >> 16);
	}
	*uc = m.uc;
	return (UTF8_DONE);

fail:
	if (ud->width == 1)
		*uc = utf8_space1.uc;
	else
		*uc = utf8_space2.uc;
	return (UTF8_ERROR);
}

/* Get UTF-8 data from character. */
void
utf8_to_data(utf8_char uc, struct utf8_data *ud)
{
	union utf8_map		 m = { .uc = uc };
	struct utf8_item	*ui;
	u_int			 offset;

	memset(ud, 0, sizeof *ud);
	ud->size = ud->have = (m.flags & UTF8_FLAG_SIZE);
	if (m.flags & UTF8_FLAG_WIDTH2)
		ud->width = 2;
	else
		ud->width = 1;

	if (ud->size <= 3) {
		memcpy(ud->data, m.data, ud->size);
		return;
	}

	offset = ((u_int)m.data[2] << 16)|((u_int)m.data[1] << 8)|m.data[0];
	if (offset >= utf8_list_used)
		memset(ud->data, ' ', ud->size);
	else {
		ui = &utf8_list[offset];
		memcpy(ud->data, ui->data, ud->size);
	}
}

/* Get UTF-8 character from a single ASCII character. */
u_int
utf8_build_one(char c, u_int width)
{
	union utf8_map	m = { .flags = 1, .data[0] = c };

	if (width == 2)
		m.flags |= UTF8_FLAG_WIDTH2;
	return (m.uc);
}

/* Set a single character. */
void
utf8_set(struct utf8_data *ud, u_char ch)
{
	static const struct utf8_data empty = { { 0 }, 1, 1, 1 };

	memcpy(ud, &empty, sizeof *ud);
	*ud->data = ch;
}

/* Copy UTF-8 character. */
void
utf8_copy(struct utf8_data *to, const struct utf8_data *from)
{
	u_int	i;

	memcpy(to, from, sizeof *to);

	for (i = to->size; i < sizeof to->data; i++)
		to->data[i] = '\0';
}

/* Get width of Unicode character. */
static enum utf8_state
utf8_width(struct utf8_data *ud, int *width)
{
	wchar_t	wc;

	switch (mbtowc(&wc, ud->data, ud->size)) {
	case -1:
		log_debug("UTF-8 %.*s, mbtowc() %d", (int)ud->size, ud->data,
		    errno);
		mbtowc(NULL, NULL, MB_CUR_MAX);
		return (UTF8_ERROR);
	case 0:
		return (UTF8_ERROR);
	}
	*width = wcwidth(wc);
	if (*width < 0 || *width > 0xff) {
		log_debug("UTF-8 %.*s, wcwidth() %d", (int)ud->size, ud->data,
		    *width);
		return (UTF8_ERROR);
	}
	return (UTF8_DONE);
}

/*
 * Open UTF-8 sequence.
 *
 * 11000010-11011111 C2-DF start of 2-byte sequence
 * 11100000-11101111 E0-EF start of 3-byte sequence
 * 11110000-11110100 F0-F4 start of 4-byte sequence
 */
enum utf8_state
utf8_open(struct utf8_data *ud, u_char ch)
{
	memset(ud, 0, sizeof *ud);
	if (ch >= 0xc2 && ch <= 0xdf)
		ud->size = 2;
	else if (ch >= 0xe0 && ch <= 0xef)
		ud->size = 3;
	else if (ch >= 0xf0 && ch <= 0xf4)
		ud->size = 4;
	else
		return (UTF8_ERROR);
	utf8_append(ud, ch);
	return (UTF8_MORE);
}

/* Append character to UTF-8, closing if finished. */
enum utf8_state
utf8_append(struct utf8_data *ud, u_char ch)
{
	int	width;

	if (ud->have >= ud->size)
		fatalx("UTF-8 character overflow");
	if (ud->size > sizeof ud->data)
		fatalx("UTF-8 character size too large");

	if (ud->have != 0 && (ch & 0xc0) != 0x80)
		ud->width = 0xff;

	ud->data[ud->have++] = ch;
	if (ud->have != ud->size)
		return (UTF8_MORE);

	if (ud->width == 0xff)
		return (UTF8_ERROR);
	if (utf8_width(ud, &width) != UTF8_DONE)
		return (UTF8_ERROR);
	ud->width = width;

	return (UTF8_DONE);
}

<<<<<<< HEAD
/* Get width of Unicode character. */
static int
utf8_width(wchar_t wc)
{
	int	width;

#ifdef HAVE_UTF8PROC
	width = utf8proc_wcwidth(wc);
#else
	width = wcwidth(wc);
#endif
	if (width < 0 || width > 0xff) {
		log_debug("Unicode %04lx, wcwidth() %d", (long)wc, width);

#ifndef __OpenBSD__
		/*
		 * Many platforms (particularly and inevitably OS X) have no
		 * width for relatively common characters (wcwidth() returns
		 * -1); assume width 1 in this case. This will be wrong for
		 * genuinely nonprintable characters, but they should be
		 * rare. We may pass through stuff that ideally we would block,
		 * but this is no worse than sending the same to the terminal
		 * without tmux.
		 */
		if (width < 0)
			return (1);
#endif
		return (-1);
	}
	return (width);
}

/* Combine UTF-8 into Unicode. */
enum utf8_state
utf8_combine(const struct utf8_data *ud, wchar_t *wc)
{
#ifdef HAVE_UTF8PROC
	switch (utf8proc_mbtowc(wc, ud->data, ud->size)) {
#else
	switch (mbtowc(wc, ud->data, ud->size)) {
#endif
	case -1:
		log_debug("UTF-8 %.*s, mbtowc() %d", (int)ud->size, ud->data,
		    errno);
		mbtowc(NULL, NULL, MB_CUR_MAX);
		return (UTF8_ERROR);
	case 0:
		return (UTF8_ERROR);
	default:
		return (UTF8_DONE);
	}
}

/* Split Unicode into UTF-8. */
enum utf8_state
utf8_split(wchar_t wc, struct utf8_data *ud)
{
	char	s[MB_LEN_MAX];
	int	slen;

#ifdef HAVE_UTF8PROC
	slen = utf8proc_wctomb(s, wc);
#else
	slen = wctomb(s, wc);
#endif
	if (slen <= 0 || slen > (int)sizeof ud->data)
		return (UTF8_ERROR);

	memcpy(ud->data, s, slen);
	ud->size = slen;

	ud->width = utf8_width(wc);
	return (UTF8_DONE);
}

=======
>>>>>>> 6f03e49e
/*
 * Encode len characters from src into dst, which is guaranteed to have four
 * bytes available for each character from src (for \abc or UTF-8) plus space
 * for \0.
 */
int
utf8_strvis(char *dst, const char *src, size_t len, int flag)
{
	struct utf8_data	 ud;
	const char		*start = dst, *end = src + len;
	enum utf8_state		 more;
	size_t			 i;

	while (src < end) {
		if ((more = utf8_open(&ud, *src)) == UTF8_MORE) {
			while (++src < end && more == UTF8_MORE)
				more = utf8_append(&ud, *src);
			if (more == UTF8_DONE) {
				/* UTF-8 character finished. */
				for (i = 0; i < ud.size; i++)
					*dst++ = ud.data[i];
				continue;
			}
			/* Not a complete, valid UTF-8 character. */
			src -= ud.have;
		}
		if (src[0] == '$' && src < end - 1) {
			if (isalpha((u_char)src[1]) ||
			    src[1] == '_' ||
			    src[1] == '{')
				*dst++ = '\\';
			*dst++ = '$';
		} else if (src < end - 1)
			dst = vis(dst, src[0], flag, src[1]);
		else if (src < end)
			dst = vis(dst, src[0], flag, '\0');
		src++;
	}
	*dst = '\0';
	return (dst - start);
}

/* Same as utf8_strvis but allocate the buffer. */
int
utf8_stravis(char **dst, const char *src, int flag)
{
	char	*buf;
	int	 len;

	buf = xreallocarray(NULL, 4, strlen(src) + 1);
	len = utf8_strvis(buf, src, strlen(src), flag);

	*dst = xrealloc(buf, len + 1);
	return (len);
}

/* Does this string contain anything that isn't valid UTF-8? */
int
utf8_isvalid(const char *s)
{
	struct utf8_data ud;
	const char	*end;
	enum utf8_state	 more;

	end = s + strlen(s);
	while (s < end) {
		if ((more = utf8_open(&ud, *s)) == UTF8_MORE) {
			while (++s < end && more == UTF8_MORE)
				more = utf8_append(&ud, *s);
			if (more == UTF8_DONE)
				continue;
			return (0);
		}
		if (*s < 0x20 || *s > 0x7e)
			return (0);
		s++;
	}
	return (1);
}

/*
 * Sanitize a string, changing any UTF-8 characters to '_'. Caller should free
 * the returned string. Anything not valid printable ASCII or UTF-8 is
 * stripped.
 */
char *
utf8_sanitize(const char *src)
{
	char		*dst = NULL;
	size_t		 n = 0;
	enum utf8_state	 more;
	struct utf8_data ud;
	u_int		 i;

	while (*src != '\0') {
		dst = xreallocarray(dst, n + 1, sizeof *dst);
		if ((more = utf8_open(&ud, *src)) == UTF8_MORE) {
			while (*++src != '\0' && more == UTF8_MORE)
				more = utf8_append(&ud, *src);
			if (more == UTF8_DONE) {
				dst = xreallocarray(dst, n + ud.width,
				    sizeof *dst);
				for (i = 0; i < ud.width; i++)
					dst[n++] = '_';
				continue;
			}
			src -= ud.have;
		}
		if (*src > 0x1f && *src < 0x7f)
			dst[n++] = *src;
		else
			dst[n++] = '_';
		src++;
	}
	dst = xreallocarray(dst, n + 1, sizeof *dst);
	dst[n] = '\0';
	return (dst);
}

/* Get UTF-8 buffer length. */
size_t
utf8_strlen(const struct utf8_data *s)
{
	size_t	i;

	for (i = 0; s[i].size != 0; i++)
		/* nothing */;
	return (i);
}

/* Get UTF-8 string width. */
u_int
utf8_strwidth(const struct utf8_data *s, ssize_t n)
{
	ssize_t	i;
	u_int	width = 0;

	for (i = 0; s[i].size != 0; i++) {
		if (n != -1 && n == i)
			break;
		width += s[i].width;
	}
	return (width);
}

/*
 * Convert a string into a buffer of UTF-8 characters. Terminated by size == 0.
 * Caller frees.
 */
struct utf8_data *
utf8_fromcstr(const char *src)
{
	struct utf8_data	*dst = NULL;
	size_t			 n = 0;
	enum utf8_state		 more;

	while (*src != '\0') {
		dst = xreallocarray(dst, n + 1, sizeof *dst);
		if ((more = utf8_open(&dst[n], *src)) == UTF8_MORE) {
			while (*++src != '\0' && more == UTF8_MORE)
				more = utf8_append(&dst[n], *src);
			if (more == UTF8_DONE) {
				n++;
				continue;
			}
			src -= dst[n].have;
		}
		utf8_set(&dst[n], *src);
		n++;
		src++;
	}
	dst = xreallocarray(dst, n + 1, sizeof *dst);
	dst[n].size = 0;
	return (dst);
}

/* Convert from a buffer of UTF-8 characters into a string. Caller frees. */
char *
utf8_tocstr(struct utf8_data *src)
{
	char	*dst = NULL;
	size_t	 n = 0;

	for(; src->size != 0; src++) {
		dst = xreallocarray(dst, n + src->size, 1);
		memcpy(dst + n, src->data, src->size);
		n += src->size;
	}
	dst = xreallocarray(dst, n + 1, 1);
	dst[n] = '\0';
	return (dst);
}

/* Get width of UTF-8 string. */
u_int
utf8_cstrwidth(const char *s)
{
	struct utf8_data	tmp;
	u_int			width;
	enum utf8_state		more;

	width = 0;
	while (*s != '\0') {
		if ((more = utf8_open(&tmp, *s)) == UTF8_MORE) {
			while (*++s != '\0' && more == UTF8_MORE)
				more = utf8_append(&tmp, *s);
			if (more == UTF8_DONE) {
				width += tmp.width;
				continue;
			}
			s -= tmp.have;
		}
		if (*s > 0x1f && *s != 0x7f)
			width++;
		s++;
	}
	return (width);
}

/* Pad UTF-8 string to width on the left. Caller frees. */
char *
utf8_padcstr(const char *s, u_int width)
{
	size_t	 slen;
	char	*out;
	u_int	 n, i;

	n = utf8_cstrwidth(s);
	if (n >= width)
		return (xstrdup(s));

	slen = strlen(s);
	out = xmalloc(slen + 1 + (width - n));
	memcpy(out, s, slen);
	for (i = n; i < width; i++)
		out[slen++] = ' ';
	out[slen] = '\0';
	return (out);
}

/* Pad UTF-8 string to width on the right. Caller frees. */
char *
utf8_rpadcstr(const char *s, u_int width)
{
	size_t	 slen;
	char	*out;
	u_int	 n, i;

	n = utf8_cstrwidth(s);
	if (n >= width)
		return (xstrdup(s));

	slen = strlen(s);
	out = xmalloc(slen + 1 + (width - n));
	for (i = 0; i < width - n; i++)
		out[i] = ' ';
	memcpy(out + i, s, slen);
	out[i + slen] = '\0';
	return (out);
}

int
utf8_cstrhas(const char *s, const struct utf8_data *ud)
{
	struct utf8_data	*copy, *loop;
	int			 found = 0;

	copy = utf8_fromcstr(s);
	for (loop = copy; loop->size != 0; loop++) {
		if (loop->size != ud->size)
			continue;
		if (memcmp(loop->data, ud->data, loop->size) == 0) {
			found = 1;
			break;
		}
	}
	free(copy);

	return (found);
}<|MERGE_RESOLUTION|>--- conflicted
+++ resolved
@@ -302,7 +302,6 @@
 	return (UTF8_DONE);
 }
 
-<<<<<<< HEAD
 /* Get width of Unicode character. */
 static int
 utf8_width(wchar_t wc)
@@ -335,52 +334,6 @@
 	return (width);
 }
 
-/* Combine UTF-8 into Unicode. */
-enum utf8_state
-utf8_combine(const struct utf8_data *ud, wchar_t *wc)
-{
-#ifdef HAVE_UTF8PROC
-	switch (utf8proc_mbtowc(wc, ud->data, ud->size)) {
-#else
-	switch (mbtowc(wc, ud->data, ud->size)) {
-#endif
-	case -1:
-		log_debug("UTF-8 %.*s, mbtowc() %d", (int)ud->size, ud->data,
-		    errno);
-		mbtowc(NULL, NULL, MB_CUR_MAX);
-		return (UTF8_ERROR);
-	case 0:
-		return (UTF8_ERROR);
-	default:
-		return (UTF8_DONE);
-	}
-}
-
-/* Split Unicode into UTF-8. */
-enum utf8_state
-utf8_split(wchar_t wc, struct utf8_data *ud)
-{
-	char	s[MB_LEN_MAX];
-	int	slen;
-
-#ifdef HAVE_UTF8PROC
-	slen = utf8proc_wctomb(s, wc);
-#else
-	slen = wctomb(s, wc);
-#endif
-	if (slen <= 0 || slen > (int)sizeof ud->data)
-		return (UTF8_ERROR);
-
-	memcpy(ud->data, s, slen);
-	ud->size = slen;
-
-	ud->width = utf8_width(wc);
-	return (UTF8_DONE);
-}
-
-=======
->>>>>>> 6f03e49e
-/*
  * Encode len characters from src into dst, which is guaranteed to have four
  * bytes available for each character from src (for \abc or UTF-8) plus space
  * for \0.
