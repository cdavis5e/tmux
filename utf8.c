--- conflicted
+++ resolved
@@ -20,11 +20,6 @@
 
 #include <stdlib.h>
 #include <string.h>
-<<<<<<< HEAD
-=======
-#include <vis.h>
-#include <wchar.h>
->>>>>>> b8a102d2
 
 #include "tmux.h"
 
